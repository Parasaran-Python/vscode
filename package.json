--- conflicted
+++ resolved
@@ -1,11 +1,7 @@
 {
   "name": "code-oss-dev",
   "version": "1.37.0",
-<<<<<<< HEAD
-  "distro": "f737a181ef604c1b4f43a4c233607c986878bb20",
-=======
   "distro": "4c6fd35a96a7f53ee8fe64148e341ad0a95986b7",
->>>>>>> 075c3a50
   "author": {
     "name": "Microsoft Corporation"
   },
