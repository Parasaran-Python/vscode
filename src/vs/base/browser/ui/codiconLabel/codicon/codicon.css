--- conflicted
+++ resolved
@@ -5,14 +5,10 @@
 
 @font-face {
 	font-family: "codicon";
-<<<<<<< HEAD
-	src: url("./codicon.ttf?3a05fcfc657285cdb4cd3eba790b7462") format("truetype");
-=======
 	src: url("./codicon.ttf?10ac421d405314bb3250169d97fc2c62") format("truetype");
->>>>>>> 33fb4feb
 }
 
-.codicon[class*='codicon-']::before {
+.codicon[class*='codicon-'] {
 	font: normal normal normal 16px/1 codicon;
 	display: inline-block;
 	text-decoration: none;
@@ -113,280 +109,15 @@
 .codicon-clock:before { content: "\ea82" }
 .codicon-folder:before { content: "\ea83" }
 .codicon-file-directory:before { content: "\ea83" }
-.codicon-symbol-folder:before { content: "\ea83" }
 .codicon-logo-github:before { content: "\ea84" }
 .codicon-mark-github:before { content: "\ea84" }
 .codicon-github:before { content: "\ea84" }
 .codicon-terminal:before { content: "\ea85" }
 .codicon-console:before { content: "\ea85" }
 .codicon-zap:before { content: "\ea86" }
-.codicon-symbol-event:before { content: "\ea86" }
+.codicon-event:before { content: "\ea86" }
 .codicon-error:before { content: "\ea87" }
 .codicon-stop:before { content: "\ea87" }
-<<<<<<< HEAD
-.codicon-variable:before { content: "\ea88" }
-.codicon-symbol-variable:before { content: "\ea88" }
-.codicon-array:before { content: "\ea8a" }
-.codicon-symbol-array:before { content: "\ea8a" }
-.codicon-symbol-module:before { content: "\ea8b" }
-.codicon-symbol-package:before { content: "\ea8b" }
-.codicon-symbol-namespace:before { content: "\ea8b" }
-.codicon-symbol-object:before { content: "\ea8b" }
-.codicon-symbol-method:before { content: "\ea8c" }
-.codicon-symbol-function:before { content: "\ea8c" }
-.codicon-symbol-constructor:before { content: "\ea8c" }
-.codicon-symbol-boolean:before { content: "\ea8f" }
-.codicon-symbol-null:before { content: "\ea8f" }
-.codicon-symbol-numeric:before { content: "\ea90" }
-.codicon-symbol-number:before { content: "\ea90" }
-.codicon-symbol-structure:before { content: "\ea91" }
-.codicon-symbol-struct:before { content: "\ea91" }
-.codicon-symbol-parameter:before { content: "\ea92" }
-.codicon-symbol-type-parameter:before { content: "\ea92" }
-.codicon-symbol-key:before { content: "\ea93" }
-.codicon-symbol-string:before { content: "\ea93" }
-.codicon-symbol-text:before { content: "\ea93" }
-.codicon-symbol-reference:before { content: "\ea94" }
-.codicon-go-to-file:before { content: "\ea94" }
-.codicon-symbol-enum:before { content: "\ea95" }
-.codicon-symbol-value:before { content: "\ea95" }
-.codicon-symbol-ruler:before { content: "\ea96" }
-.codicon-symbol-unit:before { content: "\ea96" }
-.codicon-activate-breakpoints:before { content: "\f101" }
-.codicon-archive:before { content: "\f102" }
-.codicon-arrow-both:before { content: "\f103" }
-.codicon-arrow-down:before { content: "\f104" }
-.codicon-arrow-left:before { content: "\f105" }
-.codicon-arrow-right:before { content: "\f106" }
-.codicon-arrow-small-down:before { content: "\f107" }
-.codicon-arrow-small-left:before { content: "\f108" }
-.codicon-arrow-small-right:before { content: "\f109" }
-.codicon-arrow-small-up:before { content: "\f10a" }
-.codicon-arrow-up:before { content: "\f10b" }
-.codicon-bell:before { content: "\f10c" }
-.codicon-bold:before { content: "\f10d" }
-.codicon-book:before { content: "\f10e" }
-.codicon-bookmark:before { content: "\f10f" }
-.codicon-breakpoint-conditional-unverified:before { content: "\f110" }
-.codicon-breakpoint-conditional:before { content: "\f111" }
-.codicon-breakpoint-data-unverified:before { content: "\f112" }
-.codicon-breakpoint-data:before { content: "\f113" }
-.codicon-breakpoint-log-unverified:before { content: "\f114" }
-.codicon-breakpoint-log:before { content: "\f115" }
-.codicon-briefcase:before { content: "\f116" }
-.codicon-broadcast:before { content: "\f117" }
-.codicon-browser:before { content: "\f118" }
-.codicon-bug:before { content: "\f119" }
-.codicon-calendar:before { content: "\f11a" }
-.codicon-case-sensitive:before { content: "\f11b" }
-.codicon-check:before { content: "\f11c" }
-.codicon-checklist:before { content: "\f11d" }
-.codicon-chevron-down:before { content: "\f11e" }
-.codicon-chevron-left:before { content: "\f11f" }
-.codicon-chevron-right:before { content: "\f120" }
-.codicon-chevron-up:before { content: "\f121" }
-.codicon-chrome-close:before { content: "\f122" }
-.codicon-chrome-maximize:before { content: "\f123" }
-.codicon-chrome-minimize:before { content: "\f124" }
-.codicon-chrome-restore:before { content: "\f125" }
-.codicon-circle-outline:before { content: "\f126" }
-.codicon-circle-slash:before { content: "\f127" }
-.codicon-circuit-board:before { content: "\f128" }
-.codicon-clear-all:before { content: "\f129" }
-.codicon-clippy:before { content: "\f12a" }
-.codicon-close-all:before { content: "\f12b" }
-.codicon-cloud-download:before { content: "\f12c" }
-.codicon-cloud-upload:before { content: "\f12d" }
-.codicon-code:before { content: "\f12e" }
-.codicon-collapse-all:before { content: "\f12f" }
-.codicon-color-mode:before { content: "\f130" }
-.codicon-comment-discussion:before { content: "\f131" }
-.codicon-compare-changes:before { content: "\f132" }
-.codicon-continue:before { content: "\f133" }
-.codicon-credit-card:before { content: "\f134" }
-.codicon-current-and-breakpoint:before { content: "\f135" }
-.codicon-current:before { content: "\f136" }
-.codicon-dash:before { content: "\f137" }
-.codicon-dashboard:before { content: "\f138" }
-.codicon-database:before { content: "\f139" }
-.codicon-debug-disconnect:before { content: "\f13a" }
-.codicon-debug-pause:before { content: "\f13b" }
-.codicon-debug-restart:before { content: "\f13c" }
-.codicon-debug-start:before { content: "\f13d" }
-.codicon-debug-step-into:before { content: "\f13e" }
-.codicon-debug-step-out:before { content: "\f13f" }
-.codicon-debug-step-over:before { content: "\f140" }
-.codicon-debug-stop:before { content: "\f141" }
-.codicon-debug:before { content: "\f142" }
-.codicon-device-camera-video:before { content: "\f143" }
-.codicon-device-camera:before { content: "\f144" }
-.codicon-device-mobile:before { content: "\f145" }
-.codicon-diff-added:before { content: "\f146" }
-.codicon-diff-ignored:before { content: "\f147" }
-.codicon-diff-modified:before { content: "\f148" }
-.codicon-diff-removed:before { content: "\f149" }
-.codicon-diff-renamed:before { content: "\f14a" }
-.codicon-diff:before { content: "\f14b" }
-.codicon-discard:before { content: "\f14c" }
-.codicon-editor-layout:before { content: "\f14d" }
-.codicon-ellipsis:before { content: "\f14e" }
-.codicon-empty-window:before { content: "\f14f" }
-.codicon-exclude:before { content: "\f150" }
-.codicon-extensions:before { content: "\f151" }
-.codicon-eye-closed:before { content: "\f152" }
-.codicon-file-binary:before { content: "\f153" }
-.codicon-file-code:before { content: "\f154" }
-.codicon-file-media:before { content: "\f155" }
-.codicon-file-pdf:before { content: "\f156" }
-.codicon-file-submodule:before { content: "\f157" }
-.codicon-file-symlink-directory:before { content: "\f158" }
-.codicon-file-symlink-file:before { content: "\f159" }
-.codicon-file-zip:before { content: "\f15a" }
-.codicon-files:before { content: "\f15b" }
-.codicon-filter:before { content: "\f15c" }
-.codicon-flame:before { content: "\f15d" }
-.codicon-fold-down:before { content: "\f15e" }
-.codicon-fold-up:before { content: "\f15f" }
-.codicon-fold:before { content: "\f160" }
-.codicon-folder-active:before { content: "\f161" }
-.codicon-folder-opened:before { content: "\f162" }
-.codicon-gear:before { content: "\f163" }
-.codicon-gift:before { content: "\f164" }
-.codicon-gist-secret:before { content: "\f165" }
-.codicon-gist:before { content: "\f166" }
-.codicon-git-commit:before { content: "\f167" }
-.codicon-git-compare:before { content: "\f168" }
-.codicon-git-merge:before { content: "\f169" }
-.codicon-github-action:before { content: "\f16a" }
-.codicon-github-alt:before { content: "\f16b" }
-.codicon-globe:before { content: "\f16c" }
-.codicon-grabber:before { content: "\f16d" }
-.codicon-graph:before { content: "\f16e" }
-.codicon-gripper:before { content: "\f16f" }
-.codicon-heart:before { content: "\f170" }
-.codicon-home:before { content: "\f171" }
-.codicon-horizontal-rule:before { content: "\f172" }
-.codicon-hubot:before { content: "\f173" }
-.codicon-inbox:before { content: "\f174" }
-.codicon-issue-closed:before { content: "\f175" }
-.codicon-issue-reopened:before { content: "\f176" }
-.codicon-issues:before { content: "\f177" }
-.codicon-italic:before { content: "\f178" }
-.codicon-jersey:before { content: "\f179" }
-.codicon-json:before { content: "\f17a" }
-.codicon-kebab-vertical:before { content: "\f17b" }
-.codicon-law:before { content: "\f17c" }
-.codicon-lightbulb-autofix:before { content: "\f17d" }
-.codicon-link-external:before { content: "\f17e" }
-.codicon-link:before { content: "\f17f" }
-.codicon-list-ordered:before { content: "\f180" }
-.codicon-list-unordered:before { content: "\f181" }
-.codicon-live-share:before { content: "\f182" }
-.codicon-loading:before { content: "\f183" }
-.codicon-location:before { content: "\f184" }
-.codicon-mail-read:before { content: "\f185" }
-.codicon-mail:before { content: "\f186" }
-.codicon-markdown:before { content: "\f187" }
-.codicon-megaphone:before { content: "\f188" }
-.codicon-mention:before { content: "\f189" }
-.codicon-milestone:before { content: "\f18a" }
-.codicon-mortar-board:before { content: "\f18b" }
-.codicon-move:before { content: "\f18c" }
-.codicon-multiple-windows:before { content: "\f18d" }
-.codicon-mute:before { content: "\f18e" }
-.codicon-no-newline:before { content: "\f18f" }
-.codicon-note:before { content: "\f190" }
-.codicon-octoface:before { content: "\f191" }
-.codicon-open-preview:before { content: "\f192" }
-.codicon-package:before { content: "\f193" }
-.codicon-paintcan:before { content: "\f194" }
-.codicon-pin:before { content: "\f195" }
-.codicon-play:before { content: "\f196" }
-.codicon-plug:before { content: "\f197" }
-.codicon-preserve-case:before { content: "\f198" }
-.codicon-preview:before { content: "\f199" }
-.codicon-project:before { content: "\f19a" }
-.codicon-pulse:before { content: "\f19b" }
-.codicon-question:before { content: "\f19c" }
-.codicon-quote:before { content: "\f19d" }
-.codicon-radio-tower:before { content: "\f19e" }
-.codicon-reactions:before { content: "\f19f" }
-.codicon-references:before { content: "\f1a0" }
-.codicon-refresh:before { content: "\f1a1" }
-.codicon-regex:before { content: "\f1a2" }
-.codicon-remote:before { content: "\f1a3" }
-.codicon-remove:before { content: "\f1a4" }
-.codicon-replace-all:before { content: "\f1a5" }
-.codicon-replace:before { content: "\f1a6" }
-.codicon-repo-clone:before { content: "\f1a7" }
-.codicon-repo-force-push:before { content: "\f1a8" }
-.codicon-repo-pull:before { content: "\f1a9" }
-.codicon-repo-push:before { content: "\f1aa" }
-.codicon-report:before { content: "\f1ab" }
-.codicon-request-changes:before { content: "\f1ac" }
-.codicon-rocket:before { content: "\f1ad" }
-.codicon-root-folder-opened:before { content: "\f1ae" }
-.codicon-root-folder:before { content: "\f1af" }
-.codicon-rss:before { content: "\f1b0" }
-.codicon-ruby:before { content: "\f1b1" }
-.codicon-save-all:before { content: "\f1b2" }
-.codicon-save-as:before { content: "\f1b3" }
-.codicon-save:before { content: "\f1b4" }
-.codicon-screen-full:before { content: "\f1b5" }
-.codicon-screen-normal:before { content: "\f1b6" }
-.codicon-search-stop:before { content: "\f1b7" }
-.codicon-selection:before { content: "\f1b8" }
-.codicon-server:before { content: "\f1b9" }
-.codicon-settings:before { content: "\f1ba" }
-.codicon-shield:before { content: "\f1bb" }
-.codicon-smiley:before { content: "\f1bc" }
-.codicon-sort-precedence:before { content: "\f1bd" }
-.codicon-split-horizontal:before { content: "\f1be" }
-.codicon-split-vertical:before { content: "\f1bf" }
-.codicon-squirrel:before { content: "\f1c0" }
-.codicon-star-full:before { content: "\f1c1" }
-.codicon-star-half:before { content: "\f1c2" }
-.codicon-symbol-class:before { content: "\f1c3" }
-.codicon-symbol-color:before { content: "\f1c4" }
-.codicon-symbol-constant:before { content: "\f1c5" }
-.codicon-symbol-enum-member:before { content: "\f1c6" }
-.codicon-symbol-field:before { content: "\f1c7" }
-.codicon-symbol-file:before { content: "\f1c8" }
-.codicon-symbol-interface:before { content: "\f1c9" }
-.codicon-symbol-keyword:before { content: "\f1ca" }
-.codicon-symbol-misc:before { content: "\f1cb" }
-.codicon-symbol-operator:before { content: "\f1cc" }
-.codicon-symbol-property:before { content: "\f1cd" }
-.codicon-symbol-snippet:before { content: "\f1ce" }
-.codicon-tasklist:before { content: "\f1cf" }
-.codicon-telescope:before { content: "\f1d0" }
-.codicon-text-size:before { content: "\f1d1" }
-.codicon-three-bars:before { content: "\f1d2" }
-.codicon-thumbsdown:before { content: "\f1d3" }
-.codicon-thumbsup:before { content: "\f1d4" }
-.codicon-tools:before { content: "\f1d5" }
-.codicon-triangle-down:before { content: "\f1d6" }
-.codicon-triangle-left:before { content: "\f1d7" }
-.codicon-triangle-right:before { content: "\f1d8" }
-.codicon-triangle-up:before { content: "\f1d9" }
-.codicon-twitter:before { content: "\f1da" }
-.codicon-unfold:before { content: "\f1db" }
-.codicon-unlock:before { content: "\f1dc" }
-.codicon-unmute:before { content: "\f1dd" }
-.codicon-unverified:before { content: "\f1de" }
-.codicon-verified:before { content: "\f1df" }
-.codicon-versions:before { content: "\f1e0" }
-.codicon-vm-active:before { content: "\f1e1" }
-.codicon-vm-outline:before { content: "\f1e2" }
-.codicon-vm-running:before { content: "\f1e3" }
-.codicon-watch:before { content: "\f1e4" }
-.codicon-whitespace:before { content: "\f1e5" }
-.codicon-whole-word:before { content: "\f1e6" }
-.codicon-window:before { content: "\f1e7" }
-.codicon-word-wrap:before { content: "\f1e8" }
-.codicon-zoom-in:before { content: "\f1e9" }
-.codicon-zoom-out:before { content: "\f1ea" }
-=======
 .codicon-activate-breakpoints:before { content: "\f101" }
 .codicon-archive:before { content: "\f102" }
 .codicon-array:before { content: "\f103" }
@@ -632,5 +363,4 @@
 .codicon-window:before { content: "\f1f3" }
 .codicon-word-wrap:before { content: "\f1f4" }
 .codicon-zoom-in:before { content: "\f1f5" }
-.codicon-zoom-out:before { content: "\f1f6" }
->>>>>>> 33fb4feb
+.codicon-zoom-out:before { content: "\f1f6" }