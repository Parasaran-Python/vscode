--- conflicted
+++ resolved
@@ -27,13 +27,8 @@
 import { ChatToolOutputSubPart } from './chatToolOutputPart.js';
 import { ChatToolPostExecuteConfirmationPart } from './chatToolPostExecuteConfirmationPart.js';
 import { ChatToolProgressSubPart } from './chatToolProgressPart.js';
-<<<<<<< HEAD
-import { autorun } from '../../../../../../base/common/observable.js';
 import { localize } from '../../../../../../nls.js';
-import { createMarkdownCommandLink, MarkdownString } from '../../../../../../base/common/htmlContent.js';
-import { EditorPool } from '../chatContentCodePools.js';
-=======
->>>>>>> 302ffe66
+
 
 export class ChatToolInvocationPart extends Disposable implements IChatContentPart {
 	public readonly domNode: HTMLElement;
@@ -75,7 +70,9 @@
 
 		if (toolInvocation.kind === 'toolInvocation') {
 			const initialState = toolInvocation.state.get().type;
-			this._register(autorun(reader => {
+			this._register(
+        
+        (reader => {
 				if (toolInvocation.state.read(reader).type !== initialState) {
 					render();
 				}
@@ -104,55 +101,6 @@
 		render();
 	}
 
-<<<<<<< HEAD
-	/** @deprecated Approval should be centrally managed by passing tool invocation ChatProgressContentPart */
-	private get autoApproveMessageContent() {
-		const reason = IChatToolInvocation.executionConfirmedOrDenied(this.toolInvocation);
-		if (!reason || typeof reason === 'boolean') {
-			return;
-		}
-
-		let md: string;
-		switch (reason.type) {
-			case ToolConfirmKind.Setting:
-				md = localize('chat.autoapprove.setting', 'Auto approved by {0}', createMarkdownCommandLink({ title: '`' + reason.id + '`', id: 'workbench.action.openSettings', arguments: [reason.id] }, false));
-				break;
-			case ToolConfirmKind.LmServicePerTool:
-				md = reason.scope === 'session'
-					? localize('chat.autoapprove.lmServicePerTool.session', 'Auto approved for this session')
-					: reason.scope === 'workspace'
-						? localize('chat.autoapprove.lmServicePerTool.workspace', 'Auto approved for this workspace')
-						: localize('chat.autoapprove.lmServicePerTool.profile', 'Auto approved for this profile');
-				md += ' (' + createMarkdownCommandLink({ title: localize('edit', 'Edit'), id: 'workbench.action.chat.editToolApproval', arguments: [reason.scope] }) + ')';
-				break;
-			case ToolConfirmKind.UserAction:
-			case ToolConfirmKind.Denied:
-			case ToolConfirmKind.ConfirmationNotNeeded:
-			default:
-				return;
-		}
-
-
-		return md;
-	}
-
-	/** @deprecated Approval should be centrally managed by passing tool invocation ChatProgressContentPart */
-	private createApprovalMessage(): HTMLElement | undefined {
-		const md = this.autoApproveMessageContent;
-		if (!md) {
-			return undefined;
-		}
-
-		const markdownString = new MarkdownString('_' + md + '_', { isTrusted: true });
-		const result = this.renderer.render(markdownString);
-		this._register(result);
-		result.element.classList.add('chat-tool-approval-message');
-
-		return result.element;
-	}
-
-=======
->>>>>>> 302ffe66
 	private createToolInvocationSubPart(): BaseChatToolInvocationSubPart {
 		if (this.toolInvocation.kind === 'toolInvocation') {
 			if (this.toolInvocation.toolSpecificData?.kind === 'extensions') {
