--- conflicted
+++ resolved
@@ -386,10 +386,9 @@
 				group: 'navigation',
 				title: localize('interactiveSession.chatSessionSubMenuTitle', "Create chat session"),
 				icon: Codicon.plus,
-<<<<<<< HEAD
 				order: 1,
 				when: ContextKeyExpr.and(
-					ContextKeyExpr.equals('view', `${VIEWLET_ID}.${contribution.type}`)
+					ContextKeyExpr.equals('view', `${AGENT_SESSIONS_VIEWLET_ID}.${contribution.type}`)
 				),
 				submenu: MenuId.ChatSessionsCreateSubMenu,
 				isSplitButton: true
@@ -409,23 +408,10 @@
 				group: 'navigation',
 				order: 1,
 				when: ContextKeyExpr.and(
-					ContextKeyExpr.equals('view', `${VIEWLET_ID}.${contribution.type}`)
+					ContextKeyExpr.equals('view', `${AGENT_SESSIONS_VIEWLET_ID}.${contribution.type}`)
 				),
 			});
 		}
-=======
-				source: {
-					id: contribution.extensionDescription.identifier.value,
-					title: contribution.extensionDescription.displayName || contribution.extensionDescription.name,
-				}
-			},
-			group: 'navigation',
-			order: 1,
-			when: ContextKeyExpr.and(
-				ContextKeyExpr.equals('view', `${AGENT_SESSIONS_VIEWLET_ID}.${contribution.type}`)
-			),
-		});
->>>>>>> d62af7ef
 	}
 
 	private _registerCommands(contribution: IChatSessionsExtensionPoint): IDisposable {
