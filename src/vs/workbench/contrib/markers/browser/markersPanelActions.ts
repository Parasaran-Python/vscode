/*---------------------------------------------------------------------------------------------
 *  Copyright (c) Microsoft Corporation. All rights reserved.
 *  Licensed under the MIT License. See License.txt in the project root for license information.
 *--------------------------------------------------------------------------------------------*/

import { Delayer } from 'vs/base/common/async';
import * as DOM from 'vs/base/browser/dom';
import { Action, IActionChangeEvent, IAction } from 'vs/base/common/actions';
import { HistoryInputBox } from 'vs/base/browser/ui/inputbox/inputBox';
import { KeyCode } from 'vs/base/common/keyCodes';
import { StandardKeyboardEvent } from 'vs/base/browser/keyboardEvent';
import { IContextViewService, IContextMenuService } from 'vs/platform/contextview/browser/contextView';
import { TogglePanelAction } from 'vs/workbench/browser/panel';
import Messages from 'vs/workbench/contrib/markers/browser/messages';
import Constants from 'vs/workbench/contrib/markers/browser/constants';
import { IWorkbenchLayoutService } from 'vs/workbench/services/layout/browser/layoutService';
import { IPanelService } from 'vs/workbench/services/panel/common/panelService';
import { IThemeService } from 'vs/platform/theme/common/themeService';
import { attachInputBoxStyler, attachStylerCallback, attachCheckboxStyler } from 'vs/platform/theme/common/styler';
import { IMarkersWorkbenchService } from 'vs/workbench/contrib/markers/browser/markers';
import { toDisposable } from 'vs/base/common/lifecycle';
import { BaseActionViewItem, ActionViewItem } from 'vs/base/browser/ui/actionbar/actionbar';
import { badgeBackground, badgeForeground, contrastBorder } from 'vs/platform/theme/common/colorRegistry';
import { localize } from 'vs/nls';
import { Checkbox } from 'vs/base/browser/ui/checkbox/checkbox';
import { IInstantiationService } from 'vs/platform/instantiation/common/instantiation';
import { ContextScopedHistoryInputBox } from 'vs/platform/browser/contextScopedHistoryWidget';
import { Marker } from 'vs/workbench/contrib/markers/browser/markersModel';
import { IContextKey, IContextKeyService } from 'vs/platform/contextkey/common/contextkey';
import { Event, Emitter } from 'vs/base/common/event';
import { FilterOptions } from 'vs/workbench/contrib/markers/browser/markersFilterOptions';
import { ITelemetryService } from 'vs/platform/telemetry/common/telemetry';

export class ToggleMarkersPanelAction extends TogglePanelAction {

	public static readonly ID = 'workbench.actions.view.problems';
	public static readonly LABEL = Messages.MARKERS_PANEL_TOGGLE_LABEL;

	constructor(id: string, label: string,
		@IWorkbenchLayoutService layoutService: IWorkbenchLayoutService,
		@IPanelService panelService: IPanelService,
		@IMarkersWorkbenchService markersWorkbenchService: IMarkersWorkbenchService
	) {
		super(id, label, Constants.MARKERS_PANEL_ID, panelService, layoutService);
	}
}

export class ShowProblemsPanelAction extends Action {

	public static readonly ID = 'workbench.action.problems.focus';
	public static readonly LABEL = Messages.MARKERS_PANEL_SHOW_LABEL;

	constructor(id: string, label: string,
		@IPanelService private readonly panelService: IPanelService
	) {
		super(id, label);
	}

	public run(): Promise<any> {
		this.panelService.openPanel(Constants.MARKERS_PANEL_ID, true);
		return Promise.resolve();
	}
}

export interface IMarkersFilterActionChangeEvent extends IActionChangeEvent {
	filterText?: boolean;
	useFilesExclude?: boolean;
	showWarnings?: boolean;
	showErrors?: boolean;
	showInfos?: boolean;
}

export interface IMarkersFilterActionOptions {
	filterText: string;
	filterHistory: string[];
	useFilesExclude: boolean;
}

export class MarkersFilterAction extends Action {

	public static readonly ID: string = 'workbench.actions.problems.filter';

	private readonly _onFocus: Emitter<void> = this._register(new Emitter<void>());
	readonly onFocus: Event<void> = this._onFocus.event;

	constructor(options: IMarkersFilterActionOptions) {
		super(MarkersFilterAction.ID, Messages.MARKERS_PANEL_ACTION_TOOLTIP_FILTER, 'markers-panel-action-filter', true);
		this._filterText = options.filterText;
		this._useFilesExclude = options.useFilesExclude;
		this.filterHistory = options.filterHistory;
	}

	private _filterText: string;
	get filterText(): string {
		return this._filterText;
	}
	set filterText(filterText: string) {
		if (this._filterText !== filterText) {
			this._filterText = filterText;
			this._onDidChange.fire(<IMarkersFilterActionChangeEvent>{ filterText: true });
		}
	}

	filterHistory: string[];

	private _useFilesExclude: boolean;
	get useFilesExclude(): boolean {
		return this._useFilesExclude;
	}
	set useFilesExclude(filesExclude: boolean) {
		if (this._useFilesExclude !== filesExclude) {
			this._useFilesExclude = filesExclude;
			this._onDidChange.fire(<IMarkersFilterActionChangeEvent>{ useFilesExclude: true });
		}
	}

<<<<<<< HEAD
	focus(): void {
		this._onFocus.fire();
	}

	layout(width: number): void {
		if (width > 600) {
			this.class = 'markers-panel-action-filter grow';
		} else if (width < 400) {
			this.class = 'markers-panel-action-filter small';
		} else {
			this.class = 'markers-panel-action-filter';
=======
	private _showWarnings: boolean = true;
	get showWarnings(): boolean {
		return this._showWarnings;
	}
	set showWarnings(showWarnings: boolean) {
		if (this._showWarnings !== showWarnings) {
			this._showWarnings = showWarnings;
			this._onDidChange.fire(<IMarkersFilterActionChangeEvent>{ showWarnings: true });
		}
	}

	private _showErrors: boolean = true;
	get showErrors(): boolean {
		return this._showErrors;
	}
	set showErrors(showErrors: boolean) {
		if (this._showErrors !== showErrors) {
			this._showErrors = showErrors;
			this._onDidChange.fire(<IMarkersFilterActionChangeEvent>{ showErrors: true });
		}
	}

	private _showInfos: boolean = true;
	get showInfos(): boolean {
		return this._showInfos;
	}
	set showInfos(showInfos: boolean) {
		if (this._showInfos !== showInfos) {
			this._showInfos = showInfos;
			this._onDidChange.fire(<IMarkersFilterActionChangeEvent>{ showInfos: true });
>>>>>>> d9d55995
		}
	}
}

export interface IMarkerFilterController {
	onDidFilter: Event<void>;
	getFilterOptions(): FilterOptions;
	getFilterStats(): { total: number, filtered: number };
}

export class MarkersFilterActionViewItem extends BaseActionViewItem {

	private delayedFilterUpdate: Delayer<void>;
	private container: HTMLElement | null = null;
	private filterInputBox: HistoryInputBox | null = null;
	private filterBadge: HTMLElement | null = null;
	private focusContextKey: IContextKey<boolean>;

	constructor(
		readonly action: MarkersFilterAction,
		private filterController: IMarkerFilterController,
		@IInstantiationService private readonly instantiationService: IInstantiationService,
		@IContextViewService private readonly contextViewService: IContextViewService,
		@IThemeService private readonly themeService: IThemeService,
		@ITelemetryService private readonly telemetryService: ITelemetryService,
		@IContextKeyService contextKeyService: IContextKeyService
	) {
		super(null, action);
		this.focusContextKey = Constants.MarkerPanelFilterFocusContextKey.bindTo(contextKeyService);
		this.delayedFilterUpdate = new Delayer<void>(200);
		this._register(toDisposable(() => this.delayedFilterUpdate.cancel()));
		this._register(action.onFocus(() => this.focus()));
	}

	render(container: HTMLElement): void {
		this.container = container;
		DOM.addClass(this.container, 'markers-panel-action-filter-container');

		this.element = DOM.append(this.container, DOM.$(''));
		this.element.className = this.action.class || '';
		this.createInput(this.element);
		this.createControls(this.element);

		this.adjustInputBox();
	}

	focus(): void {
		if (this.filterInputBox) {
			this.filterInputBox.focus();
		}
	}

	private createInput(container: HTMLElement): void {
		this.filterInputBox = this._register(this.instantiationService.createInstance(ContextScopedHistoryInputBox, container, this.contextViewService, {
			placeholder: Messages.MARKERS_PANEL_FILTER_PLACEHOLDER,
			ariaLabel: Messages.MARKERS_PANEL_FILTER_ARIA_LABEL,
			history: this.action.filterHistory
		}));
		this.filterInputBox.inputElement.setAttribute('aria-labelledby', 'markers-panel-arialabel');
		this._register(attachInputBoxStyler(this.filterInputBox, this.themeService));
		this.filterInputBox.value = this.action.filterText;
		this._register(this.filterInputBox.onDidChange(filter => this.delayedFilterUpdate.trigger(() => this.onDidInputChange(this.filterInputBox!))));
		this._register(this.action.onDidChange((event: IMarkersFilterActionChangeEvent) => {
			if (event.filterText) {
				this.filterInputBox!.value = this.action.filterText;
			}
		}));
		this._register(DOM.addStandardDisposableListener(this.filterInputBox.inputElement, DOM.EventType.KEY_DOWN, (e: any) => this.onInputKeyDown(e, this.filterInputBox!)));
		this._register(DOM.addStandardDisposableListener(container, DOM.EventType.KEY_DOWN, this.handleKeyboardEvent));
		this._register(DOM.addStandardDisposableListener(container, DOM.EventType.KEY_UP, this.handleKeyboardEvent));

		const focusTracker = this._register(DOM.trackFocus(this.filterInputBox.inputElement));
		this._register(focusTracker.onDidFocus(() => this.focusContextKey.set(true)));
		this._register(focusTracker.onDidBlur(() => this.focusContextKey.set(false)));
		this._register(toDisposable(() => this.focusContextKey.reset()));
	}

	private createControls(container: HTMLElement): void {
		const controlsContainer = DOM.append(container, DOM.$('.markers-panel-filter-controls'));
		this.createBadge(controlsContainer);
		this.createFilesExcludeCheckbox(controlsContainer);
		this.createErrorsCheckbox(controlsContainer);
		this.createWarningsCheckbox(controlsContainer);
		this.createInfosCheckbox(controlsContainer);
	}

	private createBadge(container: HTMLElement): void {
		const filterBadge = this.filterBadge = DOM.append(container, DOM.$('.markers-panel-filter-badge'));
		this._register(attachStylerCallback(this.themeService, { badgeBackground, badgeForeground, contrastBorder }, colors => {
			const background = colors.badgeBackground ? colors.badgeBackground.toString() : '';
			const foreground = colors.badgeForeground ? colors.badgeForeground.toString() : '';
			const border = colors.contrastBorder ? colors.contrastBorder.toString() : '';

			filterBadge.style.backgroundColor = background;

			filterBadge.style.borderWidth = border ? '1px' : '';
			filterBadge.style.borderStyle = border ? 'solid' : '';
			filterBadge.style.borderColor = border;
			filterBadge.style.color = foreground;
		}));
		this.updateBadge();
		this._register(this.filterController.onDidFilter(() => this.updateBadge()));
	}

	private createFilesExcludeCheckbox(container: HTMLElement): void {
		const filesExcludeFilter = this._register(new Checkbox({
			actionClassName: 'codicon codicon-exclude',
			title: this.action.useFilesExclude ? Messages.MARKERS_PANEL_ACTION_TOOLTIP_DO_NOT_USE_FILES_EXCLUDE : Messages.MARKERS_PANEL_ACTION_TOOLTIP_USE_FILES_EXCLUDE,
			isChecked: this.action.useFilesExclude
		}));
		this._register(filesExcludeFilter.onChange(() => {
			filesExcludeFilter.domNode.title = filesExcludeFilter.checked ? Messages.MARKERS_PANEL_ACTION_TOOLTIP_DO_NOT_USE_FILES_EXCLUDE : Messages.MARKERS_PANEL_ACTION_TOOLTIP_USE_FILES_EXCLUDE;
			this.action.useFilesExclude = filesExcludeFilter.checked;
			this.focus();
		}));
		this._register(this.action.onDidChange((event: IMarkersFilterActionChangeEvent) => {
			if (event.useFilesExclude) {
				filesExcludeFilter.checked = this.action.useFilesExclude;
			}
		}));

		this._register(attachCheckboxStyler(filesExcludeFilter, this.themeService));
		container.appendChild(filesExcludeFilter.domNode);
	}

	private createWarningsCheckbox(container: HTMLElement): void {
		const warningsFilter = this._register(new Checkbox({
			actionClassName: 'codicon codicon-warning',
			title: this.action.showWarnings ? Messages.MARKERS_PANEL_ACTION_TOOLTIP_DO_NOT_SHOW_WARNINGS : Messages.MARKERS_PANEL_ACTION_TOOLTIP_SHOW_WARNINGS,
			isChecked: this.action.showWarnings
		}));
		this._register(warningsFilter.onChange(() => {
			warningsFilter.domNode.title = warningsFilter.checked ? Messages.MARKERS_PANEL_ACTION_TOOLTIP_DO_NOT_SHOW_WARNINGS : Messages.MARKERS_PANEL_ACTION_TOOLTIP_SHOW_WARNINGS;
			this.action.showWarnings = warningsFilter.checked;
			this.focus();
		}));
		this._register(this.action.onDidChange((event: IMarkersFilterActionChangeEvent) => {
			if (event.showWarnings) {
				warningsFilter.checked = this.action.showWarnings;
			}
		}));

		this._register(attachCheckboxStyler(warningsFilter, this.themeService));
		container.appendChild(warningsFilter.domNode);
	}

	private createErrorsCheckbox(container: HTMLElement): void {
		const errorsFilter = this._register(new Checkbox({
			actionClassName: 'codicon codicon-error',
			title: this.action.showErrors ? Messages.MARKERS_PANEL_ACTION_TOOLTIP_DO_NOT_SHOW_ERRORS : Messages.MARKERS_PANEL_ACTION_TOOLTIP_SHOW_ERRORS,
			isChecked: this.action.showErrors
		}));
		this._register(errorsFilter.onChange(() => {
			errorsFilter.domNode.title = errorsFilter.checked ? Messages.MARKERS_PANEL_ACTION_TOOLTIP_DO_NOT_SHOW_ERRORS : Messages.MARKERS_PANEL_ACTION_TOOLTIP_SHOW_ERRORS;
			this.action.showErrors = errorsFilter.checked;
			this.focus();
		}));
		this._register(this.action.onDidChange((event: IMarkersFilterActionChangeEvent) => {
			if (event.showErrors) {
				errorsFilter.checked = this.action.showErrors;
			}
		}));

		this._register(attachCheckboxStyler(errorsFilter, this.themeService));
		container.appendChild(errorsFilter.domNode);
	}

	private createInfosCheckbox(container: HTMLElement): void {
		const infosFilter = this._register(new Checkbox({
			actionClassName: 'codicon codicon-info',
			title: this.action.showInfos ? Messages.MARKERS_PANEL_ACTION_TOOLTIP_DO_NOT_SHOW_INFOS : Messages.MARKERS_PANEL_ACTION_TOOLTIP_SHOW_INFOS,
			isChecked: this.action.showInfos
		}));
		this._register(infosFilter.onChange(() => {
			infosFilter.domNode.title = infosFilter.checked ? Messages.MARKERS_PANEL_ACTION_TOOLTIP_DO_NOT_SHOW_INFOS : Messages.MARKERS_PANEL_ACTION_TOOLTIP_SHOW_INFOS;
			this.action.showInfos = infosFilter.checked;
			this.focus();
		}));
		this._register(this.action.onDidChange((event: IMarkersFilterActionChangeEvent) => {
			if (event.showInfos) {
				infosFilter.checked = this.action.showInfos;
			}
		}));

		this._register(attachCheckboxStyler(infosFilter, this.themeService));
		container.appendChild(infosFilter.domNode);
	}

	private onDidInputChange(inputbox: HistoryInputBox) {
		inputbox.addToHistory();
		this.action.filterText = inputbox.value;
		this.action.filterHistory = inputbox.getHistory();
		this.reportFilteringUsed();
	}

	private updateBadge(): void {
		if (this.filterBadge) {
			const { total, filtered } = this.filterController.getFilterStats();
			DOM.toggleClass(this.filterBadge, 'hidden', total === filtered || filtered === 0);
			this.filterBadge.textContent = localize('showing filtered problems', "Showing {0} of {1}", filtered, total);
			this.adjustInputBox();
		}
	}

	private adjustInputBox(): void {
<<<<<<< HEAD
		if (this.element && this.filterInputBox && this.filterBadge) {
			this.filterInputBox.inputElement.style.paddingRight = DOM.hasClass(this.element, 'small') || DOM.hasClass(this.filterBadge, 'hidden') ? '25px' : '150px';
=======
		if (this.container && this.filterInputBox && this.filterBadge) {
			this.filterInputBox.inputElement.style.paddingRight = DOM.hasClass(this.container, 'small') || DOM.hasClass(this.filterBadge, 'hidden') ? '90px' : '215px';
>>>>>>> d9d55995
		}
	}

	// Action toolbar is swallowing some keys for action items which should not be for an input box
	private handleKeyboardEvent(event: StandardKeyboardEvent) {
		if (event.equals(KeyCode.Space)
			|| event.equals(KeyCode.LeftArrow)
			|| event.equals(KeyCode.RightArrow)
			|| event.equals(KeyCode.Escape)
		) {
			event.stopPropagation();
		}
	}

	private onInputKeyDown(event: StandardKeyboardEvent, filterInputBox: HistoryInputBox) {
		let handled = false;
		if (event.equals(KeyCode.Escape)) {
			filterInputBox.value = '';
			handled = true;
		}
		if (handled) {
			event.stopPropagation();
			event.preventDefault();
		}
	}

	private reportFilteringUsed(): void {
		const filterOptions = this.filterController.getFilterOptions();
		const data = {
			errors: filterOptions._showErrors,
			warnings: filterOptions._showWarnings,
			infos: filterOptions._showInfos,
		};
		/* __GDPR__
			"problems.filter" : {
				"errors" : { "classification": "SystemMetaData", "purpose": "FeatureInsight", "isMeasurement": true },
				"warnings": { "classification": "SystemMetaData", "purpose": "FeatureInsight", "isMeasurement": true },
				"infos": { "classification": "SystemMetaData", "purpose": "FeatureInsight", "isMeasurement": true }
			}
		*/
		this.telemetryService.publicLog('problems.filter', data);
	}

	protected updateClass(): void {
		if (this.element && this.container) {
			this.element.className = this.action.class || '';
			DOM.toggleClass(this.container, 'grow', DOM.hasClass(this.element, 'grow'));
			this.adjustInputBox();
		}
	}
}

export class QuickFixAction extends Action {

	public static readonly ID: string = 'workbench.actions.problems.quickfix';
	private static readonly CLASS: string = 'markers-panel-action-quickfix codicon-lightbulb';
	private static readonly AUTO_FIX_CLASS: string = QuickFixAction.CLASS + ' autofixable';

	private readonly _onShowQuickFixes = this._register(new Emitter<void>());
	readonly onShowQuickFixes: Event<void> = this._onShowQuickFixes.event;

	private _quickFixes: IAction[] = [];
	get quickFixes(): IAction[] {
		return this._quickFixes;
	}
	set quickFixes(quickFixes: IAction[]) {
		this._quickFixes = quickFixes;
		this.enabled = this._quickFixes.length > 0;
	}

	autoFixable(autofixable: boolean) {
		this.class = autofixable ? QuickFixAction.AUTO_FIX_CLASS : QuickFixAction.CLASS;
	}

	constructor(
		readonly marker: Marker,
	) {
		super(QuickFixAction.ID, Messages.MARKERS_PANEL_ACTION_TOOLTIP_QUICKFIX, QuickFixAction.CLASS, false);
	}

	run(): Promise<void> {
		this._onShowQuickFixes.fire();
		return Promise.resolve();
	}
}

export class QuickFixActionViewItem extends ActionViewItem {

	constructor(action: QuickFixAction,
		@IContextMenuService private readonly contextMenuService: IContextMenuService,
	) {
		super(null, action, { icon: true, label: false });
	}

	public onClick(event: DOM.EventLike): void {
		DOM.EventHelper.stop(event, true);
		this.showQuickFixes();
	}

	public showQuickFixes(): void {
		if (!this.element) {
			return;
		}
		if (!this.isEnabled()) {
			return;
		}
		const elementPosition = DOM.getDomNodePagePosition(this.element);
		const quickFixes = (<QuickFixAction>this.getAction()).quickFixes;
		if (quickFixes.length) {
			this.contextMenuService.showContextMenu({
				getAnchor: () => ({ x: elementPosition.left + 10, y: elementPosition.top + elementPosition.height + 4 }),
				getActions: () => quickFixes
			});
		}
	}
}<|MERGE_RESOLUTION|>--- conflicted
+++ resolved
@@ -114,7 +114,6 @@
 		}
 	}
 
-<<<<<<< HEAD
 	focus(): void {
 		this._onFocus.fire();
 	}
@@ -126,7 +125,9 @@
 			this.class = 'markers-panel-action-filter small';
 		} else {
 			this.class = 'markers-panel-action-filter';
-=======
+		}
+	}
+
 	private _showWarnings: boolean = true;
 	get showWarnings(): boolean {
 		return this._showWarnings;
@@ -157,7 +158,6 @@
 		if (this._showInfos !== showInfos) {
 			this._showInfos = showInfos;
 			this._onDidChange.fire(<IMarkersFilterActionChangeEvent>{ showInfos: true });
->>>>>>> d9d55995
 		}
 	}
 }
@@ -363,13 +363,8 @@
 	}
 
 	private adjustInputBox(): void {
-<<<<<<< HEAD
 		if (this.element && this.filterInputBox && this.filterBadge) {
 			this.filterInputBox.inputElement.style.paddingRight = DOM.hasClass(this.element, 'small') || DOM.hasClass(this.filterBadge, 'hidden') ? '25px' : '150px';
-=======
-		if (this.container && this.filterInputBox && this.filterBadge) {
-			this.filterInputBox.inputElement.style.paddingRight = DOM.hasClass(this.container, 'small') || DOM.hasClass(this.filterBadge, 'hidden') ? '90px' : '215px';
->>>>>>> d9d55995
 		}
 	}
 
