--- conflicted
+++ resolved
@@ -41,7 +41,7 @@
 import { NoneExecuteStrategy } from '../executeStrategy/noneExecuteStrategy.js';
 import { RichExecuteStrategy } from '../executeStrategy/richExecuteStrategy.js';
 import { getOutput } from '../outputHelpers.js';
-import { dedupeRules, generateAutoApproveActions, isFish, isPowerShell, isZsh } from '../runInTerminalHelpers.js';
+import { dedupeRules, generateAutoApproveActions, isFish, isPowerShell, isWindowsPowerShell, isZsh } from '../runInTerminalHelpers.js';
 import { RunInTerminalToolTelemetry } from '../runInTerminalToolTelemetry.js';
 import { ShellIntegrationQuality, ToolTerminalCreator, type IToolTerminal } from '../toolTerminalCreator.js';
 import { OutputMonitor } from './monitoring/outputMonitor.js';
@@ -57,15 +57,9 @@
 		'',
 		'Command Execution:',
 		'- Does NOT support multi-line commands',
-<<<<<<< HEAD
 		// Even for pwsh 7+ we want to use `;` to chain commands since the tree sitter grammar
 		// doesn't parse `&&`
 		'- Use semicolons ; to chain commands on one line, NEVER use && even when asked explicitly',
-=======
-		`- ${isWinPwsh
-			? 'Use semicolons ; to chain commands on one line, NEVER use && even when asked explicitly'
-			: 'Use && to chain simple commands on one line'}`,
->>>>>>> 0734942d
 		'- Prefer pipelines | for object-based data flow',
 		'',
 		'Directory Management:',
