/*---------------------------------------------------------------------------------------------
 *  Copyright (c) Microsoft Corporation. All rights reserved.
 *  Licensed under the MIT License. See License.txt in the project root for license information.
 *--------------------------------------------------------------------------------------------*/

import type { IMarker as IXtermMarker } from '@xterm/xterm';
import { timeout } from '../../../../../../base/common/async.js';
import { CancellationToken } from '../../../../../../base/common/cancellation.js';
import { CancellationError } from '../../../../../../base/common/errors.js';
import { MarkdownString, type IMarkdownString } from '../../../../../../base/common/htmlContent.js';
import { Disposable, DisposableStore } from '../../../../../../base/common/lifecycle.js';
import { OperatingSystem, OS } from '../../../../../../base/common/platform.js';
import { count } from '../../../../../../base/common/strings.js';
import type { URI } from '../../../../../../base/common/uri.js';
import { generateUuid } from '../../../../../../base/common/uuid.js';
import { localize } from '../../../../../../nls.js';
import { IInstantiationService } from '../../../../../../platform/instantiation/common/instantiation.js';
import { IStorageService, StorageScope, StorageTarget } from '../../../../../../platform/storage/common/storage.js';
import { TerminalCapability } from '../../../../../../platform/terminal/common/capabilities/capabilities.js';
import { ITerminalLogService } from '../../../../../../platform/terminal/common/terminal.js';
import { IWorkspaceContextService } from '../../../../../../platform/workspace/common/workspace.js';
import { IRemoteAgentService } from '../../../../../services/remote/common/remoteAgentService.js';
import { IChatService, type IChatTerminalToolInvocationData } from '../../../../chat/common/chatService.js';
import { CountTokensCallback, ILanguageModelToolsService, IPreparedToolInvocation, IToolData, IToolImpl, IToolInvocation, IToolInvocationPreparationContext, IToolResult, ToolDataSource, ToolProgress, type IToolConfirmationMessages, type ToolConfirmationAction } from '../../../../chat/common/languageModelToolsService.js';
import { Separator } from '../../../../../../base/common/actions.js';
import { ITerminalService, type ITerminalInstance } from '../../../../terminal/browser/terminal.js';
import type { XtermTerminal } from '../../../../terminal/browser/xterm/xtermTerminal.js';
import { ITerminalProfileResolverService } from '../../../../terminal/common/terminal.js';
import { getRecommendedToolsOverRunInTerminal } from '../alternativeRecommendation.js';
import { getOutput } from '../bufferOutputPolling.js';
import { CommandLineAutoApprover, type IAutoApproveRule, type ICommandApprovalResult, type ICommandApprovalResultWithReason } from '../commandLineAutoApprover.js';
import { BasicExecuteStrategy } from '../executeStrategy/basicExecuteStrategy.js';
import type { ITerminalExecuteStrategy } from '../executeStrategy/executeStrategy.js';
import { NoneExecuteStrategy } from '../executeStrategy/noneExecuteStrategy.js';
import { RichExecuteStrategy } from '../executeStrategy/richExecuteStrategy.js';
import { isPowerShell } from '../runInTerminalHelpers.js';
import { splitCommandLineIntoSubCommands } from '../subCommands.js';
import { ShellIntegrationQuality, ToolTerminalCreator, type IToolTerminal } from '../toolTerminalCreator.js';
import { Codicon } from '../../../../../../base/common/codicons.js';
import { OutputMonitor } from '../outputMonitor.js';
import type { TerminalNewAutoApproveButtonData } from '../../../../chat/browser/chatContentParts/toolInvocationParts/chatTerminalToolConfirmationSubPart.js';
import { basename } from '../../../../../../base/common/path.js';
import type { SingleOrMany } from '../../../../../../base/common/types.js';
import { asArray } from '../../../../../../base/common/arrays.js';
import { IConfigurationService } from '../../../../../../platform/configuration/common/configuration.js';
import { TerminalChatAgentToolsSettingId } from '../../common/terminalChatAgentToolsConfiguration.js';
import { RunInTerminalToolTelemetry } from '../runInTerminalToolTelemetry.js';

const TERMINAL_SESSION_STORAGE_KEY = 'chat.terminalSessions';

interface IStoredTerminalAssociation {
	sessionId: string;
	id: string;
	shellIntegrationQuality: ShellIntegrationQuality;
	isBackground?: boolean;
}

export const RunInTerminalToolData: IToolData = {
	id: 'run_in_terminal',
	toolReferenceName: 'runInTerminal',
	displayName: localize('runInTerminalTool.displayName', 'Run in Terminal'),
	modelDescription: [
		'This tool allows you to execute shell commands in a persistent terminal session, preserving environment variables, working directory, and other context across multiple commands.',
		'',
		'Command Execution:',
		'- Supports multi-line commands',
		'',
		'Directory Management:',
		'- Must use absolute paths to avoid navigation issues.',
		'',
		'Program Execution:',
		'- Supports Python, Node.js, and other executables.',
		'- Install dependencies via pip, npm, etc.',
		'',
		'Background Processes:',
		'- For long-running tasks (e.g., servers), set isBackground=true.',
		'- Returns a terminal ID for checking status and runtime later.',
		'',
		'Output Management:',
		'- Output is automatically truncated if longer than 60KB to prevent context overflow',
		'- Use filters like \'head\', \'tail\', \'grep\' to limit output size',
		'- For pager commands, disable paging: use \'git --no-pager\' or add \'| cat\'',
		'',
		'Best Practices:',
		'- Be specific with commands to avoid excessive output',
		'- Use targeted queries instead of broad scans',
		'- Consider using \'wc -l\' to count before listing many items'
	].join('\n'),
	userDescription: localize('runInTerminalTool.userDescription', 'Tool for running commands in the terminal'),
	source: ToolDataSource.Internal,
	icon: Codicon.terminal,
	inputSchema: {
		type: 'object',
		properties: {
			command: {
				type: 'string',
				description: 'The command to run in the terminal.'
			},
			explanation: {
				type: 'string',
				description: 'A one-sentence description of what the command does. This will be shown to the user before the command is run.'
			},
			isBackground: {
				type: 'boolean',
				description: 'Whether the command starts a background process. If true, the command will run in the background and you will not see the output. If false, the tool call will block on the command finishing, and then you will get the output. Examples of background processes: building in watch mode, starting a server. You can check the output of a background process later on by using get_terminal_output.'
			},
		},
		required: [
			'command',
			'explanation',
			'isBackground',
		]
	}
};

export interface IRunInTerminalInputParams {
	command: string;
	explanation: string;
	isBackground: boolean;
}

/**
 * A set of characters to ignore when reporting telemetry
 */
const telemetryIgnoredSequences = [
	'\x1b[I', // Focus in
	'\x1b[O', // Focus out
];

const promptInjectionWarningCommandsLower = [
	'curl',
	'wget',
];
const promptInjectionWarningCommandsLowerPwshOnly = [
	'invoke-restmethod',
	'invoke-webrequest',
	'irm',
	'iwr',
];

export class RunInTerminalTool extends Disposable implements IToolImpl {

	private readonly _terminalToolCreator: ToolTerminalCreator;
	private readonly _telemetry: RunInTerminalToolTelemetry;
	protected readonly _commandLineAutoApprover: CommandLineAutoApprover;
	protected readonly _sessionTerminalAssociations: Map<string, IToolTerminal> = new Map();

	// Immutable window state
	protected readonly _osBackend: Promise<OperatingSystem>;

	private static readonly _backgroundExecutions = new Map<string, BackgroundTerminalExecution>();
	public static getBackgroundOutput(id: string): string {
		const backgroundExecution = RunInTerminalTool._backgroundExecutions.get(id);
		if (!backgroundExecution) {
			throw new Error('Invalid terminal ID');
		}
		return backgroundExecution.getOutput();
	}

	constructor(
		@IInstantiationService private readonly _instantiationService: IInstantiationService,
		@IConfigurationService private readonly _configurationService: IConfigurationService,
		@ILanguageModelToolsService private readonly _languageModelToolsService: ILanguageModelToolsService,
		@IStorageService private readonly _storageService: IStorageService,
		@ITerminalLogService private readonly _logService: ITerminalLogService,
		@ITerminalProfileResolverService private readonly _terminalProfileResolverService: ITerminalProfileResolverService,
		@ITerminalService private readonly _terminalService: ITerminalService,
		@IRemoteAgentService private readonly _remoteAgentService: IRemoteAgentService,
		@IChatService private readonly _chatService: IChatService,
		@IWorkspaceContextService private readonly _workspaceContextService: IWorkspaceContextService,
	) {
		super();

		this._terminalToolCreator = _instantiationService.createInstance(ToolTerminalCreator);
		this._telemetry = _instantiationService.createInstance(RunInTerminalToolTelemetry);
		this._commandLineAutoApprover = this._register(_instantiationService.createInstance(CommandLineAutoApprover));
		this._osBackend = this._remoteAgentService.getEnvironment().then(remoteEnv => remoteEnv?.os ?? OS);

		// Restore terminal associations from storage
		this._restoreTerminalAssociations();
		this._register(this._terminalService.onDidDisposeInstance(e => {
			for (const [sessionId, toolTerminal] of this._sessionTerminalAssociations.entries()) {
				if (e === toolTerminal.instance) {
					this._sessionTerminalAssociations.delete(sessionId);
				}
			}
		}));

		// Listen for chat session disposal to clean up associated terminals
		this._register(this._chatService.onDidDisposeSession(e => {
			this._cleanupSessionTerminals(e.sessionId);
		}));
	}

	async prepareToolInvocation(context: IToolInvocationPreparationContext, token: CancellationToken): Promise<IPreparedToolInvocation | undefined> {
		const args = context.parameters as IRunInTerminalInputParams;

		const alternativeRecommendation = getRecommendedToolsOverRunInTerminal(args.command, this._languageModelToolsService);
		const presentation = alternativeRecommendation ? 'hidden' : undefined;

		const os = await this._osBackend;
		const shell = await this._terminalProfileResolverService.getDefaultShell({
			os,
			remoteAuthority: this._remoteAgentService.getConnection()?.remoteAuthority
		});
		const language = os === OperatingSystem.Windows ? 'pwsh' : 'sh';

		const instance = context.chatSessionId ? this._sessionTerminalAssociations.get(context.chatSessionId)?.instance : undefined;
		const terminalToolSessionId = generateUuid();

		let toolEditedCommand: string | undefined = await this._rewriteCommandIfNeeded(args, instance, shell);
		if (toolEditedCommand === args.command) {
			toolEditedCommand = undefined;
		}

		let autoApproveInfo: IMarkdownString | undefined;
		let confirmationMessages: IToolConfirmationMessages | undefined;
		if (alternativeRecommendation) {
			confirmationMessages = undefined;
		} else {
			const actualCommand = toolEditedCommand ?? args.command;
			const subCommands = splitCommandLineIntoSubCommands(actualCommand, shell, os);
			const subCommandResults = subCommands.map(e => this._commandLineAutoApprover.isCommandAutoApproved(e, shell, os));
			const commandLineResult = this._commandLineAutoApprover.isCommandLineAutoApproved(actualCommand);
			const autoApproveReasons: string[] = [
				...subCommandResults.map(e => e.reason),
				commandLineResult.reason,
			];

			let isAutoApproved = false;
			let isDenied = false;
			let autoApproveReason: 'subCommand' | 'commandLine' | undefined;
			let autoApproveDefault: boolean | undefined;

			const deniedSubCommandResult = subCommandResults.find(e => e.result === 'denied');
			if (deniedSubCommandResult) {
				this._logService.info('autoApprove: Sub-command DENIED auto approval');
				isDenied = true;
				autoApproveDefault = deniedSubCommandResult.rule?.isDefaultRule;
				autoApproveReason = 'subCommand';
			} else if (commandLineResult.result === 'denied') {
				this._logService.info('autoApprove: Command line DENIED auto approval');
				isDenied = true;
				autoApproveDefault = commandLineResult.rule?.isDefaultRule;
				autoApproveReason = 'commandLine';
			} else {
				if (subCommandResults.every(e => e.result === 'approved')) {
					this._logService.info('autoApprove: All sub-commands auto-approved');
					autoApproveReason = 'subCommand';
					isAutoApproved = true;
					autoApproveDefault = subCommandResults.every(e => e.rule?.isDefaultRule);
				} else {
					this._logService.info('autoApprove: All sub-commands NOT auto-approved');
					if (commandLineResult.result === 'approved') {
						this._logService.info('autoApprove: Command line auto-approved');
						autoApproveReason = 'commandLine';
						isAutoApproved = true;
						autoApproveDefault = commandLineResult.rule?.isDefaultRule;
					} else {
						this._logService.info('autoApprove: Command line NOT auto-approved');
					}
				}
			}

			function formatRuleLinks(result: SingleOrMany<{ result: ICommandApprovalResult; rule?: IAutoApproveRule; reason: string }>): string {
				return asArray(result).map(e => {
					return `[\`${e.rule!.sourceText}\`](settings_${e.rule!.sourceTarget} "${localize('ruleTooltip', 'View rule in settings')}")`;
				}).join(', ');
			}

			const config = this._configurationService.inspect<boolean | Record<string, boolean>>('chat.tools.autoApprove');
			const isGlobalAutoApproved = config?.value ?? config.defaultValue;
			if (isGlobalAutoApproved) {
				autoApproveInfo = new MarkdownString(`_${localize('autoApprove.global', 'Auto approved by setting {0}', `[\`chat.tools.autoApprove\`](settings_global "${localize('ruleTooltip.global', 'View settings')}")`)}_`);
			} else if (isAutoApproved) {
				switch (autoApproveReason) {
					case 'commandLine': {
						if (commandLineResult.rule) {
							autoApproveInfo = new MarkdownString(`_${localize('autoApprove.rule', 'Auto approved by rule {0}', formatRuleLinks(commandLineResult))}_`);
						}
						break;
					}
					case 'subCommand': {
						const uniqueRules = Array.from(new Set(subCommandResults));
						if (uniqueRules.length === 1) {
							autoApproveInfo = new MarkdownString(`_${localize('autoApprove.rule', 'Auto approved by rule {0}', formatRuleLinks(uniqueRules))}_`);
						} else if (uniqueRules.length > 1) {
							autoApproveInfo = new MarkdownString(`_${localize('autoApprove.rules', 'Auto approved by rules {0}', formatRuleLinks(uniqueRules))}_`);
						}
						break;
					}
				}
			} else if (isDenied) {
				switch (autoApproveReason) {
					case 'commandLine': {
						if (commandLineResult.rule) {
							autoApproveInfo = new MarkdownString(`_${localize('autoApproveDenied.rule', 'Auto approval denied by rule {0}', formatRuleLinks(commandLineResult))}_`);
						}
						break;
					}
					case 'subCommand': {
						const deniedRules = subCommandResults.filter(e => e.result === 'denied');
						const uniqueRules = Array.from(new Set(deniedRules));
						if (uniqueRules.length === 1) {
							autoApproveInfo = new MarkdownString(`_${localize('autoApproveDenied.rule', 'Auto approval denied by rule {0}', formatRuleLinks(uniqueRules))}_`);
						} else if (uniqueRules.length > 1) {
							autoApproveInfo = new MarkdownString(`_${localize('autoApproveDenied.rules', 'Auto approval denied by rules {0}', formatRuleLinks(uniqueRules))}_`);
						}
						break;
					}
				}
			}

			// Log detailed auto approval reasoning
			for (const reason of autoApproveReasons) {
				this._logService.info(`- ${reason}`);
			}

			// TODO: Move this higher, prevent unnecessary work
			const isAutoApproveEnabled = this._configurationService.getValue(TerminalChatAgentToolsSettingId.EnableAutoApprove) === 'on';
			if (!isAutoApproveEnabled) {
				isAutoApproved = false;
			}

			// Send telemetry about auto approval process
			this._telemetry.logPrepare({
				terminalToolSessionId,
				autoApproveResult: isAutoApproved ? 'approved' : isDenied ? 'denied' : 'manual',
				autoApproveReason,
				autoApproveDefault,
			});

			// Send individual command telemetry for commands in the allow list
			const autoApproveResultStr = isAutoApproved ? 'approved' : isDenied ? 'denied' : 'manual';
			for (const command of subCommands) {
				if (this._shouldReportCommand(command)) {
					this._sendCommandTelemetry(terminalToolSessionId, command, autoApproveResultStr);
				}
			}

			// Add a disclaimer warning about prompt injection for common commands that return
			// content from the web
			let disclaimer: IMarkdownString | undefined;
			const subCommandsLowerFirstWordOnly = subCommands.map(command => command.split(' ')[0].toLowerCase());
			if (!isAutoApproved && (
				subCommandsLowerFirstWordOnly.some(command => promptInjectionWarningCommandsLower.includes(command)) ||
				(isPowerShell(shell, os) && subCommandsLowerFirstWordOnly.some(command => promptInjectionWarningCommandsLowerPwshOnly.includes(command)))
			)) {
				disclaimer = new MarkdownString(`$(${Codicon.info.id}) ` + localize('runInTerminal.promptInjectionDisclaimer', 'Web content may contain malicious code or attempt prompt injection attacks.'), { supportThemeIcons: true });
			}

			let customActions: ToolConfirmationAction[] | undefined;
			if (!isAutoApproved && isAutoApproveEnabled) {
				customActions = this._generateAutoApproveActions(actualCommand, subCommands, { subCommandResults, commandLineResult });
			}

			let shellType = basename(shell, '.exe');
			if (shellType === 'powershell') {
				shellType = 'pwsh';
			}
			confirmationMessages = isAutoApproved ? undefined : {
				title: args.isBackground
					? localize('runInTerminal.background', "Run `{0}` command? (background terminal)", shellType)
					: localize('runInTerminal', "Run `{0}` command?", shellType),
				message: new MarkdownString(args.explanation),
				disclaimer,
				terminalCustomActions: customActions,
			};
		}

		return {
			confirmationMessages,
			presentation,
			toolSpecificData: {
				kind: 'terminal',
				terminalToolSessionId,
				commandLine: {
					original: args.command,
					toolEdited: toolEditedCommand
				},
				language,
				alternativeRecommendation,
				autoApproveInfo,
			}
		};
	}

	async invoke(invocation: IToolInvocation, _countTokens: CountTokensCallback, _progress: ToolProgress, token: CancellationToken): Promise<IToolResult> {
		const toolSpecificData = invocation.toolSpecificData as IChatTerminalToolInvocationData | undefined;
		if (!toolSpecificData) {
			throw new Error('toolSpecificData must be provided for this tool');
		}
		if (toolSpecificData.alternativeRecommendation) {
			return {
				content: [{
					kind: 'text',
					value: toolSpecificData.alternativeRecommendation
				}]
			};
		}

		const args = invocation.parameters as IRunInTerminalInputParams;
		this._logService.debug(`RunInTerminalTool: Invoking with options ${JSON.stringify(args)}`);
		let toolResultMessage: string | undefined;

		const chatSessionId = invocation.context?.sessionId ?? 'no-chat-session';
		const command = toolSpecificData.commandLine.userEdited ?? toolSpecificData.commandLine.toolEdited ?? toolSpecificData.commandLine.original;
		const didUserEditCommand = (
			toolSpecificData.commandLine.userEdited !== undefined &&
			toolSpecificData.commandLine.userEdited !== toolSpecificData.commandLine.original
		);
		const didToolEditCommand = (
			!didUserEditCommand &&
			toolSpecificData.commandLine.toolEdited !== undefined &&
			toolSpecificData.commandLine.toolEdited !== toolSpecificData.commandLine.original
		);

		if (token.isCancellationRequested) {
			throw new CancellationError();
		}

		let error: string | undefined;
		const isNewSession = !args.isBackground && !this._sessionTerminalAssociations.has(chatSessionId);

		const timingStart = Date.now();
		const termId = generateUuid();

		const store = new DisposableStore();

		this._logService.debug(`RunInTerminalTool: Creating ${args.isBackground ? 'background' : 'foreground'} terminal. termId=${termId}, chatSessionId=${chatSessionId}`);
		const toolTerminal = await (args.isBackground
			? this._initBackgroundTerminal(chatSessionId, termId, token)
			: this._initForegroundTerminal(chatSessionId, termId, token));

		this._terminalService.setActiveInstance(toolTerminal.instance);
		this._terminalService.revealTerminal(toolTerminal.instance, true);
		const timingConnectMs = Date.now() - timingStart;

		const xterm = await toolTerminal.instance.xtermReadyPromise;
		if (!xterm) {
			throw new Error('Instance was disposed before xterm.js was ready');
		}

		let inputUserChars = 0;
		let inputUserSigint = false;
		store.add(xterm.raw.onData(data => {
			if (!telemetryIgnoredSequences.includes(data)) {
				inputUserChars += data.length;
			}
			inputUserSigint ||= data === '\x03';
		}));

		if (args.isBackground) {
			let outputAndIdle: { terminalExecutionIdleBeforeTimeout: boolean; output: string; pollDurationMs?: number; modelOutputEvalResponse?: string } | undefined = undefined;
			let outputMonitor: OutputMonitor | undefined = undefined;
			try {
				this._logService.debug(`RunInTerminalTool: Starting background execution \`${command}\``);

				const execution = new BackgroundTerminalExecution(toolTerminal.instance, xterm, command);
				RunInTerminalTool._backgroundExecutions.set(termId, execution);

				outputMonitor = this._instantiationService.createInstance(OutputMonitor, execution);
				store.add(outputMonitor);

				outputAndIdle = await outputMonitor.startMonitoring(this._chatService, command, invocation.context!, token);
				if (token.isCancellationRequested) {
					throw new CancellationError();
				}

				let resultText = (
					didUserEditCommand
						? `Note: The user manually edited the command to \`${command}\`, and that command is now running in terminal with ID=${termId}`
						: didToolEditCommand
							? `Note: The tool simplified the command to \`${command}\`, and that command is now running in terminal with ID=${termId}`
							: `Command is running in terminal with ID=${termId}`
				);
				if (outputAndIdle && outputAndIdle.modelOutputEvalResponse) {
					resultText += `\n\ The command became idle with output:\n${outputAndIdle.modelOutputEvalResponse}`;
				} else if (outputAndIdle) {
					resultText += `\n\ The command is still running, with output:\n${outputAndIdle.output}`;
				}

				let toolResultMessage: string | undefined;
				if (toolSpecificData.autoApproveInfo) {
					toolResultMessage = toolSpecificData.autoApproveInfo.value;
				}

				return {
					toolResultMessage: toolResultMessage ? new MarkdownString(toolResultMessage) : undefined,
					content: [{
						kind: 'text',
						value: resultText,
					}]
				};
			} catch (e) {
				if (termId) {
					RunInTerminalTool._backgroundExecutions.get(termId)?.dispose();
					RunInTerminalTool._backgroundExecutions.delete(termId);
				}
				error = e instanceof CancellationError ? 'canceled' : 'unexpectedException';
				throw e;
			} finally {
				store.dispose();
				this._logService.debug(`RunInTerminalTool: Finished polling \`${outputAndIdle?.output.length}\` lines of output in \`${outputAndIdle?.pollDurationMs}\``);
				const timingExecuteMs = Date.now() - timingStart;
				this._telemetry.logInvoke(toolTerminal.instance, {
					terminalToolSessionId: toolSpecificData.terminalToolSessionId,
					didUserEditCommand,
					didToolEditCommand,
					shellIntegrationQuality: toolTerminal.shellIntegrationQuality,
					isBackground: true,
					error,
					exitCode: undefined,
					isNewSession: true,
					timingExecuteMs,
					timingConnectMs,
					terminalExecutionIdleBeforeTimeout: outputAndIdle?.terminalExecutionIdleBeforeTimeout,
					outputLineCount: outputAndIdle?.output ? count(outputAndIdle.output, '\n') : 0,
					pollDurationMs: outputAndIdle?.pollDurationMs,
					inputUserChars,
					inputUserSigint,
				});
			}
		} else {
			let terminalResult = '';

			let outputLineCount = -1;
			let exitCode: number | undefined;
			try {
				let strategy: ITerminalExecuteStrategy;
				const commandDetection = toolTerminal.instance.capabilities.get(TerminalCapability.CommandDetection);
				switch (toolTerminal.shellIntegrationQuality) {
					case ShellIntegrationQuality.None: {
						strategy = this._instantiationService.createInstance(NoneExecuteStrategy, toolTerminal.instance);
						toolResultMessage = '$(info) Enable [shell integration](https://code.visualstudio.com/docs/terminal/shell-integration) to improve command detection';
						break;
					}
					case ShellIntegrationQuality.Basic: {
						strategy = this._instantiationService.createInstance(BasicExecuteStrategy, toolTerminal.instance, commandDetection!);
						break;
					}
					case ShellIntegrationQuality.Rich: {
						strategy = this._instantiationService.createInstance(RichExecuteStrategy, toolTerminal.instance, commandDetection!);
						break;
					}
				}
				this._logService.debug(`RunInTerminalTool: Using \`${strategy.type}\` execute strategy for command \`${command}\``);
				const executeResult = await strategy.execute(command, token);
				if (token.isCancellationRequested) {
					throw new CancellationError();
				}

				this._logService.debug(`RunInTerminalTool: Finished \`${strategy.type}\` execute strategy with exitCode \`${executeResult.exitCode}\`, result.length \`${executeResult.output?.length}\`, error \`${executeResult.error}\``);
				outputLineCount = executeResult.output === undefined ? 0 : count(executeResult.output.trim(), '\n') + 1;
				exitCode = executeResult.exitCode;
				error = executeResult.error;

				const resultArr: string[] = [];
				if (executeResult.output !== undefined) {
					resultArr.push(executeResult.output);
				}
				if (executeResult.additionalInformation) {
					resultArr.push(executeResult.additionalInformation);
				}
				terminalResult = resultArr.join('\n\n');

			} catch (e) {
				this._logService.debug(`RunInTerminalTool: Threw exception`);
				toolTerminal.instance.dispose();
				error = e instanceof CancellationError ? 'canceled' : 'unexpectedException';
				throw e;
			} finally {
				store.dispose();
				const timingExecuteMs = Date.now() - timingStart;
				this._telemetry.logInvoke(toolTerminal.instance, {
					terminalToolSessionId: toolSpecificData.terminalToolSessionId,
					didUserEditCommand,
					didToolEditCommand,
					isBackground: false,
					shellIntegrationQuality: toolTerminal.shellIntegrationQuality,
					error,
					isNewSession,
					outputLineCount,
					exitCode,
					timingExecuteMs,
					timingConnectMs,
					inputUserChars,
					inputUserSigint,
				});
			}

			const resultText: string[] = [];
			if (didUserEditCommand) {
				resultText.push(`Note: The user manually edited the command to \`${command}\`, and this is the output of running that command instead:\n`);
			} else if (didToolEditCommand) {
				resultText.push(`Note: The tool simplified the command to \`${command}\`, and this is the output of running that command instead:\n`);
			}
			resultText.push(terminalResult);

			if (toolSpecificData.autoApproveInfo) {
				if (toolResultMessage) {
					toolResultMessage = `${toolSpecificData.autoApproveInfo.value}\n\n${toolResultMessage}`;
				} else {
					toolResultMessage = toolSpecificData.autoApproveInfo.value;
				}
			}

			return {
				toolResultMessage: toolResultMessage ? new MarkdownString(toolResultMessage) : undefined,
				content: [{
					kind: 'text',
					value: resultText.join(''),
				}]
			};
		}
	}

	private async _initBackgroundTerminal(chatSessionId: string, termId: string, token: CancellationToken): Promise<IToolTerminal> {
		this._logService.debug(`RunInTerminalTool: Creating background terminal with ID=${termId}`);
		const toolTerminal = await this._terminalToolCreator.createTerminal(token);
		this._sessionTerminalAssociations.set(chatSessionId, toolTerminal);
		if (token.isCancellationRequested) {
			toolTerminal.instance.dispose();
			throw new CancellationError();
		}
		await this._setupProcessIdAssociation(toolTerminal, chatSessionId, termId, true);
		return toolTerminal;
	}

	private async _initForegroundTerminal(chatSessionId: string, termId: string, token: CancellationToken): Promise<IToolTerminal> {
		const cachedTerminal = this._sessionTerminalAssociations.get(chatSessionId);
		if (cachedTerminal) {
			this._logService.debug(`RunInTerminalTool: Using cached foreground terminal with session ID \`${chatSessionId}\``);
			this._terminalToolCreator.refreshShellIntegrationQuality(cachedTerminal);
			return cachedTerminal;
		}
		const toolTerminal = await this._terminalToolCreator.createTerminal(token);
		this._sessionTerminalAssociations.set(chatSessionId, toolTerminal);
		if (token.isCancellationRequested) {
			toolTerminal.instance.dispose();
			throw new CancellationError();
		}
		await this._setupProcessIdAssociation(toolTerminal, chatSessionId, termId, false);
		return toolTerminal;
	}

	protected async _rewriteCommandIfNeeded(args: IRunInTerminalInputParams, instance: Pick<ITerminalInstance, 'getCwdResource'> | undefined, shell: string): Promise<string> {
		const commandLine = args.command;
		const os = await this._osBackend;

		// Re-write the command if it starts with `cd <dir> && <suffix>` or `cd <dir>; <suffix>`
		// to just `<suffix>` if the directory matches the current terminal's cwd. This simplifies
		// the result in the chat by removing redundancies that some models like to add.
		const isPwsh = isPowerShell(shell, os);
		const cdPrefixMatch = commandLine.match(
			isPwsh
				? /^(?:cd(?: \/d)?|Set-Location(?: -Path)?) (?<dir>[^\s]+) ?(?:&&|;)\s+(?<suffix>.+)$/i
				: /^cd (?<dir>[^\s]+) &&\s+(?<suffix>.+)$/
		);
		const cdDir = cdPrefixMatch?.groups?.dir;
		const cdSuffix = cdPrefixMatch?.groups?.suffix;
		if (cdDir && cdSuffix) {
			let cwd: URI | undefined;

			// Get the current session terminal's cwd
			if (instance) {
				cwd = await instance.getCwdResource();
			}

			// If a terminal is not available, use the workspace root
			if (!cwd) {
				const workspaceFolders = this._workspaceContextService.getWorkspace().folders;
				if (workspaceFolders.length === 1) {
					cwd = workspaceFolders[0].uri;
				}
			}

			// Re-write the command if it matches the cwd
			if (cwd) {
				// Remove any surrounding quotes
				let cdDirPath = cdDir;
				if (cdDirPath.startsWith('"') && cdDirPath.endsWith('"')) {
					cdDirPath = cdDirPath.slice(1, -1);
				}
				// Normalize trailing slashes
				cdDirPath = cdDirPath.replace(/(?:[\\\/])$/, '');
				let cwdFsPath = cwd.fsPath.replace(/(?:[\\\/])$/, '');
				// Case-insensitive comparison on Windows
				if (os === OperatingSystem.Windows) {
					cdDirPath = cdDirPath.toLowerCase();
					cwdFsPath = cwdFsPath.toLowerCase();
				}
				if (cdDirPath === cwdFsPath) {
					return cdSuffix;
				}
			}
		}

		return commandLine;
	}

	private _restoreTerminalAssociations(): void {
		const storedAssociations = this._storageService.get(TERMINAL_SESSION_STORAGE_KEY, StorageScope.WORKSPACE, '{}');
		try {
			const associations: Record<number, IStoredTerminalAssociation> = JSON.parse(storedAssociations);

			// Find existing terminals and associate them with sessions
			for (const instance of this._terminalService.instances) {
				if (instance.processId) {
					const association = associations[instance.processId];
					if (association) {
						this._logService.debug(`RunInTerminalTool: Restored terminal association for PID ${instance.processId}, session ${association.sessionId}`);
						const toolTerminal: IToolTerminal = {
							instance,
							shellIntegrationQuality: association.shellIntegrationQuality
						};
						this._sessionTerminalAssociations.set(association.sessionId, toolTerminal);

						// Listen for terminal disposal to clean up storage
						this._register(instance.onDisposed(() => {
							this._removeProcessIdAssociation(instance.processId!);
						}));
					}
				}
			}
		} catch (error) {
			this._logService.debug(`RunInTerminalTool: Failed to restore terminal associations: ${error}`);
		}
	}

	private async _setupProcessIdAssociation(toolTerminal: IToolTerminal, chatSessionId: string, termId: string, isBackground: boolean) {
		await this._associateProcessIdWithSession(toolTerminal.instance, chatSessionId, termId, toolTerminal.shellIntegrationQuality, isBackground);
		this._register(toolTerminal.instance.onDisposed(() => {
			if (toolTerminal!.instance.processId) {
				this._removeProcessIdAssociation(toolTerminal!.instance.processId);
			}
		}));
	}

	private async _associateProcessIdWithSession(terminal: ITerminalInstance, sessionId: string, id: string, shellIntegrationQuality: ShellIntegrationQuality, isBackground?: boolean): Promise<void> {
		try {
			// Wait for process ID with timeout
			const pid = await Promise.race([
				terminal.processReady.then(() => terminal.processId),
				timeout(5000).then(() => { throw new Error('Timeout'); })
			]);

			if (typeof pid === 'number') {
				const storedAssociations = this._storageService.get(TERMINAL_SESSION_STORAGE_KEY, StorageScope.WORKSPACE, '{}');
				const associations: Record<number, IStoredTerminalAssociation> = JSON.parse(storedAssociations);

				const existingAssociation = associations[pid] || {};
				associations[pid] = {
					...existingAssociation,
					sessionId,
					shellIntegrationQuality,
					id,
					isBackground
				};

				this._storageService.store(TERMINAL_SESSION_STORAGE_KEY, JSON.stringify(associations), StorageScope.WORKSPACE, StorageTarget.USER);
				this._logService.debug(`RunInTerminalTool: Associated terminal PID ${pid} with session ${sessionId}`);
			}
		} catch (error) {
			this._logService.debug(`RunInTerminalTool: Failed to associate terminal with session: ${error}`);
		}
	}

	private async _removeProcessIdAssociation(pid: number): Promise<void> {
		try {
			const storedAssociations = this._storageService.get(TERMINAL_SESSION_STORAGE_KEY, StorageScope.WORKSPACE, '{}');
			const associations: Record<number, IStoredTerminalAssociation> = JSON.parse(storedAssociations);

			if (associations[pid]) {
				delete associations[pid];
				this._storageService.store(TERMINAL_SESSION_STORAGE_KEY, JSON.stringify(associations), StorageScope.WORKSPACE, StorageTarget.USER);
				this._logService.debug(`RunInTerminalTool: Removed terminal association for PID ${pid}`);
			}
		} catch (error) {
			this._logService.debug(`RunInTerminalTool: Failed to remove terminal association: ${error}`);
		}
	}

	private _cleanupSessionTerminals(sessionId: string): void {
		const toolTerminal = this._sessionTerminalAssociations.get(sessionId);
		if (toolTerminal) {
			this._logService.debug(`RunInTerminalTool: Cleaning up terminal for disposed chat session ${sessionId}`);

			this._sessionTerminalAssociations.delete(sessionId);
			toolTerminal.instance.dispose();

			// Clean up any background executions associated with this session
			const terminalToRemove: string[] = [];
			for (const [termId, execution] of RunInTerminalTool._backgroundExecutions.entries()) {
				if (execution.instance === toolTerminal.instance) {
					execution.dispose();
					terminalToRemove.push(termId);
				}
			}
			for (const termId of terminalToRemove) {
				RunInTerminalTool._backgroundExecutions.delete(termId);
			}
		}
	}

<<<<<<< HEAD
	// Hardcoded list of commands to include in telemetry reporting for understanding tool usage patterns
	private static readonly _commandReportingAllowList = [
		'git',
		'npm',
		'yarn',
		'docker',
		'kubectl',
		'cargo',
		'dotnet',
		'mvn',
		'gradle',
		'pip',
		'python',
		'node',
		'java',
		'go',
		'make',
		'cmake',
	];

	/**
	 * Check if a command should be included in telemetry reporting
	 */
	private _shouldReportCommand(command: string): boolean {
		const commandWord = command.split(' ')[0].toLowerCase();
		return RunInTerminalTool._commandReportingAllowList.some(allowedCommand => 
			commandWord === allowedCommand || commandWord.startsWith(allowedCommand.toLowerCase())
		);
	}

	/**
	 * Send telemetry for individual commands that match the reporting allow list
	 */
	private _sendCommandTelemetry(terminalToolSessionId: string | undefined, command: string, autoApproveResult: string) {
		type CommandTelemetryEvent = {
			terminalToolSessionId: string | undefined;
			command: string;
			autoApproveResult: string;
		};
		type CommandTelemetryClassification = {
			owner: 'tyriar';
			comment: 'Understanding which commands are being executed through the terminal tool';

			terminalToolSessionId: { classification: 'SystemMetaData'; purpose: 'FeatureInsight'; comment: 'The session ID for this particular terminal tool invocation.' };
			command: { classification: 'SystemMetaData'; purpose: 'FeatureInsight'; comment: 'The command that was executed' };
			autoApproveResult: { classification: 'SystemMetaData'; purpose: 'FeatureInsight'; comment: 'Whether the command line was auto-approved' };
		};

		this._telemetryService.publicLog2<CommandTelemetryEvent, CommandTelemetryClassification>('toolUse.runInTerminal.command', {
			terminalToolSessionId,
			command,
			autoApproveResult,
		});
	}

	private _sendTelemetryPrepare(state: {
		terminalToolSessionId: string | undefined;
		autoApproveResult: 'approved' | 'denied' | 'manual';
		autoApproveReason: 'subCommand' | 'commandLine' | undefined;
		autoApproveDefault: boolean | undefined;
	}) {
		type TelemetryEvent = {
			terminalToolSessionId: string | undefined;

			autoApproveResult: string;
			autoApproveReason: string | undefined;
			autoApproveDefault: boolean | undefined;
		};
		type TelemetryClassification = {
			owner: 'tyriar';
			comment: 'Understanding the auto approve behavior of the runInTerminal tool';

			terminalToolSessionId: { classification: 'SystemMetaData'; purpose: 'FeatureInsight'; comment: 'The session ID for this particular terminal tool invocation.' };

			autoApproveResult: { classification: 'SystemMetaData'; purpose: 'FeatureInsight'; comment: 'Whether the command line was auto-approved' };
			autoApproveReason: { classification: 'SystemMetaData'; purpose: 'FeatureInsight'; comment: 'The reason it was auto approved or denied' };
			autoApproveDefault: { classification: 'SystemMetaData'; purpose: 'FeatureInsight'; isMeasurement: true; comment: 'Whether the command line was auto approved due to a default rule' };
		};

		this._telemetryService.publicLog2<TelemetryEvent, TelemetryClassification>('toolUse.runInTerminal.prepare', {
			terminalToolSessionId: state.terminalToolSessionId,

			autoApproveResult: state.autoApproveResult,
			autoApproveReason: state.autoApproveReason,
			autoApproveDefault: state.autoApproveDefault,
		});
	}

	private _sendTelemetryInvoke(instance: ITerminalInstance, state: {
		terminalToolSessionId: string | undefined;
		didUserEditCommand: boolean;
		didToolEditCommand: boolean;
		error: string | undefined;
		isBackground: boolean;
		isNewSession: boolean;
		shellIntegrationQuality: ShellIntegrationQuality;
		outputLineCount: number;
		timingConnectMs: number;
		timingExecuteMs: number;
		pollDurationMs?: number;
		terminalExecutionIdleBeforeTimeout?: boolean;
		exitCode: number | undefined;
		inputUserChars: number;
		inputUserSigint: boolean;
	}) {
		type TelemetryEvent = {
			terminalSessionId: string;
			terminalToolSessionId: string | undefined;

			result: string;
			strategy: 0 | 1 | 2;
			userEditedCommand: 0 | 1;
			toolEditedCommand: 0 | 1;
			isBackground: 0 | 1;
			isNewSession: 0 | 1;
			outputLineCount: number;
			nonZeroExitCode: -1 | 0 | 1;
			timingConnectMs: number;
			pollDurationMs: number;
			timingExecuteMs: number;
			terminalExecutionIdleBeforeTimeout: boolean;

			inputUserChars: number;
			inputUserSigint: boolean;
		};
		type TelemetryClassification = {
			owner: 'tyriar';
			comment: 'Understanding the usage of the runInTerminal tool';

			terminalSessionId: { classification: 'SystemMetaData'; purpose: 'FeatureInsight'; comment: 'The session ID of the terminal instance.' };
			terminalToolSessionId: { classification: 'SystemMetaData'; purpose: 'FeatureInsight'; comment: 'The session ID for this particular terminal tool invocation.' };

			result: { classification: 'SystemMetaData'; purpose: 'FeatureInsight'; comment: 'Whether the tool ran successfully, or the type of error' };
			strategy: { classification: 'SystemMetaData'; purpose: 'FeatureInsight'; isMeasurement: true; comment: 'What strategy was used to execute the command (0=none, 1=basic, 2=rich)' };
			userEditedCommand: { classification: 'SystemMetaData'; purpose: 'FeatureInsight'; isMeasurement: true; comment: 'Whether the user edited the command' };
			toolEditedCommand: { classification: 'SystemMetaData'; purpose: 'FeatureInsight'; isMeasurement: true; comment: 'Whether the tool edited the command' };
			isBackground: { classification: 'SystemMetaData'; purpose: 'FeatureInsight'; isMeasurement: true; comment: 'Whether the command is a background command' };
			isNewSession: { classification: 'SystemMetaData'; purpose: 'FeatureInsight'; isMeasurement: true; comment: 'Whether this was the first execution for the terminal session' };
			outputLineCount: { classification: 'SystemMetaData'; purpose: 'FeatureInsight'; isMeasurement: true; comment: 'How many lines of output were produced, this is -1 when isBackground is true or if there\'s an error' };
			nonZeroExitCode: { classification: 'SystemMetaData'; purpose: 'FeatureInsight'; isMeasurement: true; comment: 'Whether the command exited with a non-zero code (-1=error/unknown, 0=zero exit code, 1=non-zero)' };
			timingConnectMs: { classification: 'SystemMetaData'; purpose: 'FeatureInsight'; isMeasurement: true; comment: 'How long the terminal took to start up and connect to' };
			timingExecuteMs: { classification: 'SystemMetaData'; purpose: 'FeatureInsight'; isMeasurement: true; comment: 'How long the terminal took to execute the command' };
			pollDurationMs: { classification: 'SystemMetaData'; purpose: 'FeatureInsight'; isMeasurement: true; comment: 'How long the tool polled for output, this is undefined when isBackground is true or if there\'s an error' };
			terminalExecutionIdleBeforeTimeout: { classification: 'SystemMetaData'; purpose: 'FeatureInsight'; isMeasurement: true; comment: 'Indicates whether a terminal became idle before the run-in-terminal tool timed out or was cancelled by the user. This occurs when no data events are received twice consecutively and the model determines, based on terminal output, that the command has completed.' };

			inputUserChars: { classification: 'SystemMetaData'; purpose: 'FeatureInsight'; isMeasurement: true; comment: 'The number of characters the user input manually, a single key stroke could map to several characters. Focus in/out sequences are not counted as part of this' };
			inputUserSigint: { classification: 'SystemMetaData'; purpose: 'FeatureInsight'; isMeasurement: true; comment: 'Whether the user input the SIGINT signal' };
		};
		this._telemetryService.publicLog2<TelemetryEvent, TelemetryClassification>('toolUse.runInTerminal', {
			terminalSessionId: instance.sessionId,
			terminalToolSessionId: state.terminalToolSessionId,

			result: state.error ?? 'success',
			strategy: state.shellIntegrationQuality === ShellIntegrationQuality.Rich ? 2 : state.shellIntegrationQuality === ShellIntegrationQuality.Basic ? 1 : 0,
			userEditedCommand: state.didUserEditCommand ? 1 : 0,
			toolEditedCommand: state.didToolEditCommand ? 1 : 0,
			isBackground: state.isBackground ? 1 : 0,
			isNewSession: state.isNewSession ? 1 : 0,
			outputLineCount: state.outputLineCount,
			nonZeroExitCode: state.exitCode === undefined ? -1 : state.exitCode === 0 ? 0 : 1,
			timingConnectMs: state.timingConnectMs,
			timingExecuteMs: state.timingExecuteMs,
			pollDurationMs: state.pollDurationMs ?? 0,
			terminalExecutionIdleBeforeTimeout: state.terminalExecutionIdleBeforeTimeout ?? false,

			inputUserChars: state.inputUserChars,
			inputUserSigint: state.inputUserSigint,
		});
	}

=======
>>>>>>> 13f66672
	private _generateAutoApproveActions(commandLine: string, subCommands: string[], autoApproveResult: { subCommandResults: ICommandApprovalResultWithReason[]; commandLineResult: ICommandApprovalResultWithReason }): ToolConfirmationAction[] {
		const actions: ToolConfirmationAction[] = [];

		// We shouldn't offer configuring rules for commands that are explicitly denied since it
		// wouldn't get auto approved with a new rule
		const canCreateAutoApproval = autoApproveResult.subCommandResults.some(e => e.result !== 'denied') || autoApproveResult.commandLineResult.result === 'denied';
		if (canCreateAutoApproval) {
			const unapprovedSubCommands = subCommands.filter((_, index) => {
				return autoApproveResult.subCommandResults[index].result !== 'approved';
			});

			// For each unapproved sub-command (within the overall command line), decide whether to
			// suggest just the commnad or sub-command (with that sub-command line) to always allow.
			const commandsWithSubcommands = new Set(['git', 'npm', 'yarn', 'docker', 'kubectl', 'cargo', 'dotnet', 'mvn', 'gradle']);
			const commandsWithSubSubCommands = new Set(['npm run', 'yarn run']);
			const subCommandsToSuggest = Array.from(new Set(unapprovedSubCommands.map(command => {
				const parts = command.trim().split(/\s+/);
				const baseCommand = parts[0].toLowerCase();
				const baseSubCommand = parts.length > 1 ? `${parts[0]} ${parts[1]}`.toLowerCase() : '';

				if (commandsWithSubSubCommands.has(baseSubCommand) && parts.length >= 3 && !parts[2].startsWith('-')) {
					return `${parts[0]} ${parts[1]} ${parts[2]}`;
				} else if (commandsWithSubcommands.has(baseCommand) && parts.length >= 2 && !parts[1].startsWith('-')) {
					return `${parts[0]} ${parts[1]}`;
				} else {
					return parts[0];
				}
			})));

			if (subCommandsToSuggest.length > 0) {
				let subCommandLabel: string;
				let subCommandTooltip: string;
				if (subCommandsToSuggest.length === 1) {
					subCommandLabel = localize('autoApprove.baseCommandSingle', 'Always Allow Command: {0}', subCommandsToSuggest[0]);
					subCommandTooltip = localize('autoApprove.baseCommandSingleTooltip', 'Always allow command starting with `{0}` to run without confirmation', subCommandsToSuggest[0]);
				} else {
					const commandSeparated = subCommandsToSuggest.join(', ');
					subCommandLabel = localize('autoApprove.baseCommand', 'Always Allow Commands: {0}', commandSeparated);
					subCommandTooltip = localize('autoApprove.baseCommandTooltip', 'Always allow commands starting with `{0}` to run without confirmation', commandSeparated);
				}

				actions.push({
					label: subCommandLabel,
					tooltip: subCommandTooltip,
					data: {
						type: 'newRule',
						rule: subCommandsToSuggest.map(key => ({
							key,
							value: true
						}))
					} satisfies TerminalNewAutoApproveButtonData
				});
			}

			// Allow exact command line, don't do this if it's just the first sub-command's first
			// word
			const firstSubcommandFirstWord = unapprovedSubCommands.length > 0 ? unapprovedSubCommands[0].split(' ')[0] : '';
			if (firstSubcommandFirstWord !== commandLine) {
				const truncatedCommandLine = commandLine.length > 40 ? commandLine.substring(0, 40) + '\u2026' : commandLine;
				actions.push({
					// Add an extra & since it's treated as a mnemonic
					label: localize('autoApprove.exactCommand', 'Always Allow Exact Command Line: {0}', truncatedCommandLine.replaceAll('&&', '&&&')),
					tooltip: localize('autoApprove.exactCommandTooltip', 'Always allow this exact command line to run without confirmation'),
					data: {
						type: 'newRule',
						rule: {
							key: commandLine,
							value: {
								approve: true,
								matchCommandLine: true
							}
						}
					} satisfies TerminalNewAutoApproveButtonData
				});
			}
		}

		if (actions.length > 0) {
			actions.push(new Separator());
		}

		// Always show configure option
		actions.push({
			label: localize('autoApprove.configure', 'Configure Auto Approve...'),
			tooltip: localize('autoApprove.configureTooltip', 'Open settings to configure terminal command auto approval'),
			data: {
				type: 'configure'
			} satisfies TerminalNewAutoApproveButtonData
		});

		return actions;
	}
}

class BackgroundTerminalExecution extends Disposable {
	private _startMarker?: IXtermMarker;

	constructor(
		readonly instance: ITerminalInstance,
		private readonly _xterm: XtermTerminal,
		private readonly _commandLine: string
	) {
		super();

		this._startMarker = this._register(this._xterm.raw.registerMarker());
		this.instance.runCommand(this._commandLine, true);
	}
	getOutput(): string {
		return getOutput(this._xterm?.raw, this._startMarker);
	}
}<|MERGE_RESOLUTION|>--- conflicted
+++ resolved
@@ -323,19 +323,10 @@
 			}
 
 			// Send telemetry about auto approval process
-			this._telemetry.logPrepare({
-				terminalToolSessionId,
-				autoApproveResult: isAutoApproved ? 'approved' : isDenied ? 'denied' : 'manual',
-				autoApproveReason,
-				autoApproveDefault,
-			});
-
-			// Send individual command telemetry for commands in the allow list
-			const autoApproveResultStr = isAutoApproved ? 'approved' : isDenied ? 'denied' : 'manual';
-			for (const command of subCommands) {
-				if (this._shouldReportCommand(command)) {
-					this._sendCommandTelemetry(terminalToolSessionId, command, autoApproveResultStr);
-				}
+			const autoApproveResult = isAutoApproved ? 'approved' : isDenied ? 'denied' : 'manual';
+			this._telemetry.logPrepare({ terminalToolSessionId, autoApproveResult, autoApproveReason, autoApproveDefault });
+			for (const subCommand of subCommands) {
+				this._telemetry.logPrepareCommand({ terminalToolSessionId, subCommand, autoApproveResult });
 			}
 
 			// Add a disclaimer warning about prompt injection for common commands that return
@@ -803,179 +794,6 @@
 		}
 	}
 
-<<<<<<< HEAD
-	// Hardcoded list of commands to include in telemetry reporting for understanding tool usage patterns
-	private static readonly _commandReportingAllowList = [
-		'git',
-		'npm',
-		'yarn',
-		'docker',
-		'kubectl',
-		'cargo',
-		'dotnet',
-		'mvn',
-		'gradle',
-		'pip',
-		'python',
-		'node',
-		'java',
-		'go',
-		'make',
-		'cmake',
-	];
-
-	/**
-	 * Check if a command should be included in telemetry reporting
-	 */
-	private _shouldReportCommand(command: string): boolean {
-		const commandWord = command.split(' ')[0].toLowerCase();
-		return RunInTerminalTool._commandReportingAllowList.some(allowedCommand => 
-			commandWord === allowedCommand || commandWord.startsWith(allowedCommand.toLowerCase())
-		);
-	}
-
-	/**
-	 * Send telemetry for individual commands that match the reporting allow list
-	 */
-	private _sendCommandTelemetry(terminalToolSessionId: string | undefined, command: string, autoApproveResult: string) {
-		type CommandTelemetryEvent = {
-			terminalToolSessionId: string | undefined;
-			command: string;
-			autoApproveResult: string;
-		};
-		type CommandTelemetryClassification = {
-			owner: 'tyriar';
-			comment: 'Understanding which commands are being executed through the terminal tool';
-
-			terminalToolSessionId: { classification: 'SystemMetaData'; purpose: 'FeatureInsight'; comment: 'The session ID for this particular terminal tool invocation.' };
-			command: { classification: 'SystemMetaData'; purpose: 'FeatureInsight'; comment: 'The command that was executed' };
-			autoApproveResult: { classification: 'SystemMetaData'; purpose: 'FeatureInsight'; comment: 'Whether the command line was auto-approved' };
-		};
-
-		this._telemetryService.publicLog2<CommandTelemetryEvent, CommandTelemetryClassification>('toolUse.runInTerminal.command', {
-			terminalToolSessionId,
-			command,
-			autoApproveResult,
-		});
-	}
-
-	private _sendTelemetryPrepare(state: {
-		terminalToolSessionId: string | undefined;
-		autoApproveResult: 'approved' | 'denied' | 'manual';
-		autoApproveReason: 'subCommand' | 'commandLine' | undefined;
-		autoApproveDefault: boolean | undefined;
-	}) {
-		type TelemetryEvent = {
-			terminalToolSessionId: string | undefined;
-
-			autoApproveResult: string;
-			autoApproveReason: string | undefined;
-			autoApproveDefault: boolean | undefined;
-		};
-		type TelemetryClassification = {
-			owner: 'tyriar';
-			comment: 'Understanding the auto approve behavior of the runInTerminal tool';
-
-			terminalToolSessionId: { classification: 'SystemMetaData'; purpose: 'FeatureInsight'; comment: 'The session ID for this particular terminal tool invocation.' };
-
-			autoApproveResult: { classification: 'SystemMetaData'; purpose: 'FeatureInsight'; comment: 'Whether the command line was auto-approved' };
-			autoApproveReason: { classification: 'SystemMetaData'; purpose: 'FeatureInsight'; comment: 'The reason it was auto approved or denied' };
-			autoApproveDefault: { classification: 'SystemMetaData'; purpose: 'FeatureInsight'; isMeasurement: true; comment: 'Whether the command line was auto approved due to a default rule' };
-		};
-
-		this._telemetryService.publicLog2<TelemetryEvent, TelemetryClassification>('toolUse.runInTerminal.prepare', {
-			terminalToolSessionId: state.terminalToolSessionId,
-
-			autoApproveResult: state.autoApproveResult,
-			autoApproveReason: state.autoApproveReason,
-			autoApproveDefault: state.autoApproveDefault,
-		});
-	}
-
-	private _sendTelemetryInvoke(instance: ITerminalInstance, state: {
-		terminalToolSessionId: string | undefined;
-		didUserEditCommand: boolean;
-		didToolEditCommand: boolean;
-		error: string | undefined;
-		isBackground: boolean;
-		isNewSession: boolean;
-		shellIntegrationQuality: ShellIntegrationQuality;
-		outputLineCount: number;
-		timingConnectMs: number;
-		timingExecuteMs: number;
-		pollDurationMs?: number;
-		terminalExecutionIdleBeforeTimeout?: boolean;
-		exitCode: number | undefined;
-		inputUserChars: number;
-		inputUserSigint: boolean;
-	}) {
-		type TelemetryEvent = {
-			terminalSessionId: string;
-			terminalToolSessionId: string | undefined;
-
-			result: string;
-			strategy: 0 | 1 | 2;
-			userEditedCommand: 0 | 1;
-			toolEditedCommand: 0 | 1;
-			isBackground: 0 | 1;
-			isNewSession: 0 | 1;
-			outputLineCount: number;
-			nonZeroExitCode: -1 | 0 | 1;
-			timingConnectMs: number;
-			pollDurationMs: number;
-			timingExecuteMs: number;
-			terminalExecutionIdleBeforeTimeout: boolean;
-
-			inputUserChars: number;
-			inputUserSigint: boolean;
-		};
-		type TelemetryClassification = {
-			owner: 'tyriar';
-			comment: 'Understanding the usage of the runInTerminal tool';
-
-			terminalSessionId: { classification: 'SystemMetaData'; purpose: 'FeatureInsight'; comment: 'The session ID of the terminal instance.' };
-			terminalToolSessionId: { classification: 'SystemMetaData'; purpose: 'FeatureInsight'; comment: 'The session ID for this particular terminal tool invocation.' };
-
-			result: { classification: 'SystemMetaData'; purpose: 'FeatureInsight'; comment: 'Whether the tool ran successfully, or the type of error' };
-			strategy: { classification: 'SystemMetaData'; purpose: 'FeatureInsight'; isMeasurement: true; comment: 'What strategy was used to execute the command (0=none, 1=basic, 2=rich)' };
-			userEditedCommand: { classification: 'SystemMetaData'; purpose: 'FeatureInsight'; isMeasurement: true; comment: 'Whether the user edited the command' };
-			toolEditedCommand: { classification: 'SystemMetaData'; purpose: 'FeatureInsight'; isMeasurement: true; comment: 'Whether the tool edited the command' };
-			isBackground: { classification: 'SystemMetaData'; purpose: 'FeatureInsight'; isMeasurement: true; comment: 'Whether the command is a background command' };
-			isNewSession: { classification: 'SystemMetaData'; purpose: 'FeatureInsight'; isMeasurement: true; comment: 'Whether this was the first execution for the terminal session' };
-			outputLineCount: { classification: 'SystemMetaData'; purpose: 'FeatureInsight'; isMeasurement: true; comment: 'How many lines of output were produced, this is -1 when isBackground is true or if there\'s an error' };
-			nonZeroExitCode: { classification: 'SystemMetaData'; purpose: 'FeatureInsight'; isMeasurement: true; comment: 'Whether the command exited with a non-zero code (-1=error/unknown, 0=zero exit code, 1=non-zero)' };
-			timingConnectMs: { classification: 'SystemMetaData'; purpose: 'FeatureInsight'; isMeasurement: true; comment: 'How long the terminal took to start up and connect to' };
-			timingExecuteMs: { classification: 'SystemMetaData'; purpose: 'FeatureInsight'; isMeasurement: true; comment: 'How long the terminal took to execute the command' };
-			pollDurationMs: { classification: 'SystemMetaData'; purpose: 'FeatureInsight'; isMeasurement: true; comment: 'How long the tool polled for output, this is undefined when isBackground is true or if there\'s an error' };
-			terminalExecutionIdleBeforeTimeout: { classification: 'SystemMetaData'; purpose: 'FeatureInsight'; isMeasurement: true; comment: 'Indicates whether a terminal became idle before the run-in-terminal tool timed out or was cancelled by the user. This occurs when no data events are received twice consecutively and the model determines, based on terminal output, that the command has completed.' };
-
-			inputUserChars: { classification: 'SystemMetaData'; purpose: 'FeatureInsight'; isMeasurement: true; comment: 'The number of characters the user input manually, a single key stroke could map to several characters. Focus in/out sequences are not counted as part of this' };
-			inputUserSigint: { classification: 'SystemMetaData'; purpose: 'FeatureInsight'; isMeasurement: true; comment: 'Whether the user input the SIGINT signal' };
-		};
-		this._telemetryService.publicLog2<TelemetryEvent, TelemetryClassification>('toolUse.runInTerminal', {
-			terminalSessionId: instance.sessionId,
-			terminalToolSessionId: state.terminalToolSessionId,
-
-			result: state.error ?? 'success',
-			strategy: state.shellIntegrationQuality === ShellIntegrationQuality.Rich ? 2 : state.shellIntegrationQuality === ShellIntegrationQuality.Basic ? 1 : 0,
-			userEditedCommand: state.didUserEditCommand ? 1 : 0,
-			toolEditedCommand: state.didToolEditCommand ? 1 : 0,
-			isBackground: state.isBackground ? 1 : 0,
-			isNewSession: state.isNewSession ? 1 : 0,
-			outputLineCount: state.outputLineCount,
-			nonZeroExitCode: state.exitCode === undefined ? -1 : state.exitCode === 0 ? 0 : 1,
-			timingConnectMs: state.timingConnectMs,
-			timingExecuteMs: state.timingExecuteMs,
-			pollDurationMs: state.pollDurationMs ?? 0,
-			terminalExecutionIdleBeforeTimeout: state.terminalExecutionIdleBeforeTimeout ?? false,
-
-			inputUserChars: state.inputUserChars,
-			inputUserSigint: state.inputUserSigint,
-		});
-	}
-
-=======
->>>>>>> 13f66672
 	private _generateAutoApproveActions(commandLine: string, subCommands: string[], autoApproveResult: { subCommandResults: ICommandApprovalResultWithReason[]; commandLineResult: ICommandApprovalResultWithReason }): ToolConfirmationAction[] {
 		const actions: ToolConfirmationAction[] = [];
 
