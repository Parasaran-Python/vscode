/*---------------------------------------------------------------------------------------------
 *  Copyright (c) Microsoft Corporation. All rights reserved.
 *  Licensed under the MIT License. See License.txt in the project root for license information.
 *--------------------------------------------------------------------------------------------*/

import { URI } from 'vs/base/common/uri';
import { IEditorOptions } from 'vs/editor/common/config/editorOptions';
import { IWorkbenchEditorConfiguration } from 'vs/workbench/common/editor';
import { IFilesConfiguration, FileChangeType, IFileService } from 'vs/platform/files/common/files';
import { ExplorerItem, OpenEditor } from 'vs/workbench/parts/files/common/explorerModel';
import { ContextKeyExpr, RawContextKey } from 'vs/platform/contextkey/common/contextkey';
import { ITextModelContentProvider } from 'vs/editor/common/services/resolverService';
import { IDisposable, dispose } from 'vs/base/common/lifecycle';
import { ITextModel } from 'vs/editor/common/model';
import { IModelService } from 'vs/editor/common/services/modelService';
import { IModeService, ILanguageSelection } from 'vs/editor/common/services/modeService';
import { ITextFileService } from 'vs/workbench/services/textfile/common/textfiles';
import { IViewlet } from 'vs/workbench/common/viewlet';
import { InputFocusedContextKey } from 'vs/platform/workbench/common/contextkeys';
import { Registry } from 'vs/platform/registry/common/platform';
import { IViewContainersRegistry, Extensions as ViewContainerExtensions, ViewContainer } from 'vs/workbench/common/views';
import { Schemas } from 'vs/base/common/network';

/**
 * Explorer viewlet id.
 */
export const VIEWLET_ID = 'workbench.view.explorer';
/**
 * Explorer viewlet container.
 */
export const VIEW_CONTAINER: ViewContainer = Registry.as<IViewContainersRegistry>(ViewContainerExtensions.ViewContainersRegistry).registerViewContainer(VIEWLET_ID);

export interface IExplorerViewlet extends IViewlet {
	getExplorerView(): IExplorerView;
}

export interface IExplorerView {
<<<<<<< HEAD
	select(resource: URI, reveal?: boolean): void;
=======
	select(resource: URI, reveal?: boolean): Promise<void>;
>>>>>>> a684fe7e
}

/**
 * Context Keys to use with keybindings for the Explorer and Open Editors view
 */
const explorerViewletVisibleId = 'explorerViewletVisible';
const filesExplorerFocusId = 'filesExplorerFocus';
const openEditorsVisibleId = 'openEditorsVisible';
const openEditorsFocusId = 'openEditorsFocus';
const explorerViewletFocusId = 'explorerViewletFocus';
const explorerResourceIsFolderId = 'explorerResourceIsFolder';
const explorerResourceReadonly = 'explorerResourceReadonly';
const explorerResourceIsRootId = 'explorerResourceIsRoot';

export const ExplorerViewletVisibleContext = new RawContextKey<boolean>(explorerViewletVisibleId, true);
export const ExplorerFolderContext = new RawContextKey<boolean>(explorerResourceIsFolderId, false);
export const ExplorerResourceReadonlyContext = new RawContextKey<boolean>(explorerResourceReadonly, false);
export const ExplorerResourceNotReadonlyContext = ExplorerResourceReadonlyContext.toNegated();
export const ExplorerRootContext = new RawContextKey<boolean>(explorerResourceIsRootId, false);
export const FilesExplorerFocusedContext = new RawContextKey<boolean>(filesExplorerFocusId, true);
export const OpenEditorsVisibleContext = new RawContextKey<boolean>(openEditorsVisibleId, false);
export const OpenEditorsFocusedContext = new RawContextKey<boolean>(openEditorsFocusId, true);
export const ExplorerFocusedContext = new RawContextKey<boolean>(explorerViewletFocusId, true);

export const OpenEditorsVisibleCondition = ContextKeyExpr.has(openEditorsVisibleId);
export const FilesExplorerFocusCondition = ContextKeyExpr.and(ContextKeyExpr.has(explorerViewletVisibleId), ContextKeyExpr.has(filesExplorerFocusId), ContextKeyExpr.not(InputFocusedContextKey));
export const ExplorerFocusCondition = ContextKeyExpr.and(ContextKeyExpr.has(explorerViewletVisibleId), ContextKeyExpr.has(explorerViewletFocusId), ContextKeyExpr.not(InputFocusedContextKey));

/**
 * Preferences editor id.
 */
export const PREFERENCES_EDITOR_ID = 'workbench.editor.preferencesEditor';

/**
 * Text file editor id.
 */
export const TEXT_FILE_EDITOR_ID = 'workbench.editors.files.textFileEditor';

/**
 * File editor input id.
 */
export const FILE_EDITOR_INPUT_ID = 'workbench.editors.files.fileEditorInput';

/**
 * Binary file editor id.
 */
export const BINARY_FILE_EDITOR_ID = 'workbench.editors.files.binaryFileEditor';


export interface IFilesConfiguration extends IFilesConfiguration, IWorkbenchEditorConfiguration {
	explorer: {
		openEditors: {
			visible: number;
		};
		autoReveal: boolean;
		enableDragAndDrop: boolean;
		confirmDelete: boolean;
		sortOrder: SortOrder;
		decorations: {
			colors: boolean;
			badges: boolean;
		};
	};
	editor: IEditorOptions;
}

export interface IFileResource {
	resource: URI;
	isDirectory?: boolean;
}

/**
 * Helper to get an explorer item from an object.
 */
export function explorerItemToFileResource(obj: ExplorerItem | OpenEditor): IFileResource | null {
	if (obj instanceof ExplorerItem) {
		const stat = obj as ExplorerItem;

		return {
			resource: stat.resource,
			isDirectory: stat.isDirectory
		};
	}

	if (obj instanceof OpenEditor) {
		const editor = obj as OpenEditor;
		const resource = editor.getResource();
		if (resource) {
			return {
				resource
			};
		}
	}

	return null;
}

export const SortOrderConfiguration = {
	DEFAULT: 'default',
	MIXED: 'mixed',
	FILES_FIRST: 'filesFirst',
	TYPE: 'type',
	MODIFIED: 'modified'
};

export type SortOrder = 'default' | 'mixed' | 'filesFirst' | 'type' | 'modified';

export class FileOnDiskContentProvider implements ITextModelContentProvider {
	private fileWatcher: IDisposable;

	constructor(
		@ITextFileService private textFileService: ITextFileService,
		@IFileService private fileService: IFileService,
		@IModeService private modeService: IModeService,
		@IModelService private modelService: IModelService
	) {
	}

	provideTextContent(resource: URI): Promise<ITextModel> {
		const fileOnDiskResource = resource.with({ scheme: Schemas.file });

		// Make sure our file from disk is resolved up to date
		return this.resolveEditorModel(resource).then(codeEditorModel => {

			// Make sure to keep contents on disk up to date when it changes
			if (!this.fileWatcher) {
				this.fileWatcher = this.fileService.onFileChanges(changes => {
					if (changes.contains(fileOnDiskResource, FileChangeType.UPDATED)) {
						this.resolveEditorModel(resource, false /* do not create if missing */); // update model when resource changes
					}
				});

				if (codeEditorModel) {
					const disposeListener = codeEditorModel.onWillDispose(() => {
						disposeListener.dispose();
						this.fileWatcher = dispose(this.fileWatcher);
					});
				}
			}

			return codeEditorModel;
		});
	}

	private resolveEditorModel(resource: URI, createAsNeeded?: true): Promise<ITextModel>;
	private resolveEditorModel(resource: URI, createAsNeeded?: boolean): Promise<ITextModel | null>;
	private resolveEditorModel(resource: URI, createAsNeeded: boolean = true): Promise<ITextModel | null> {
		const fileOnDiskResource = resource.with({ scheme: Schemas.file });

		return this.textFileService.resolveTextContent(fileOnDiskResource).then(content => {
			let codeEditorModel = this.modelService.getModel(resource);
			if (codeEditorModel) {
				this.modelService.updateModel(codeEditorModel, content.value);
			} else if (createAsNeeded) {
				const fileOnDiskModel = this.modelService.getModel(fileOnDiskResource);

				let languageSelector: ILanguageSelection;
				if (fileOnDiskModel) {
					languageSelector = this.modeService.create(fileOnDiskModel.getModeId());
				} else {
					languageSelector = this.modeService.createByFilepathOrFirstLine(fileOnDiskResource.fsPath);
				}

				codeEditorModel = this.modelService.createModel(content.value, languageSelector, resource);
			}

			return codeEditorModel;
		});
	}

	dispose(): void {
		this.fileWatcher = dispose(this.fileWatcher);
	}
}<|MERGE_RESOLUTION|>--- conflicted
+++ resolved
@@ -35,11 +35,7 @@
 }
 
 export interface IExplorerView {
-<<<<<<< HEAD
 	select(resource: URI, reveal?: boolean): void;
-=======
-	select(resource: URI, reveal?: boolean): Promise<void>;
->>>>>>> a684fe7e
 }
 
 /**
