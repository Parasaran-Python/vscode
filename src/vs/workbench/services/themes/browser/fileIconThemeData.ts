--- conflicted
+++ resolved
@@ -262,33 +262,6 @@
 					qualifier = baseThemeClassName + ' ' + qualifier;
 				}
 
-<<<<<<< HEAD
-			let folderNames = associations.folderNames;
-			if (folderNames) {
-				for (let folderName in folderNames) {
-					const fileIconDirectoryRegexMatch = folderName.match(fileIconDirectoryRegex) as FileIconDirectoryRegexMatch;
-					if (fileIconDirectoryRegexMatch) {
-						const directoryName = fileIconDirectoryRegexMatch[1];
-						folderName = fileIconDirectoryRegexMatch[2];
-						addSelector(`${qualifier} .${escapeCSS(directoryName.toLowerCase())}-name-dir-icon.${escapeCSS(folderName.toLowerCase())}-name-folder-icon.folder-icon::before`, folderNames[folderName]);
-					} else {
-						addSelector(`${qualifier} .${escapeCSS(folderName.toLowerCase())}-name-folder-icon.folder-icon::before`, folderNames[folderName]);
-					}
-					result.hasFolderIcons = true;
-				}
-			}
-			let folderNamesExpanded = associations.folderNamesExpanded;
-			if (folderNamesExpanded) {
-				for (let folderName in folderNamesExpanded) {
-					const fileIconDirectoryRegexMatch = folderName.match(fileIconDirectoryRegex) as FileIconDirectoryRegexMatch;
-					if (fileIconDirectoryRegexMatch) {
-						const directoryName = fileIconDirectoryRegexMatch[1];
-						folderName = fileIconDirectoryRegexMatch[2];
-						addSelector(`${qualifier} .${escapeCSS(directoryName.toLowerCase())}-name-dir-icon.${escapeCSS(folderName.toLowerCase())}-name-folder-icon.folder-icon::before`, folderNamesExpanded[folderName]);
-					} else {
-						addSelector(`${qualifier} ${expanded} .${escapeCSS(folderName.toLowerCase())}-name-folder-icon.folder-icon::before`, folderNamesExpanded[folderName]);
-					}
-=======
 				const expanded = '.monaco-tl-twistie.collapsible:not(.collapsed) + .monaco-tl-contents';
 
 				if (associations.folder) {
@@ -298,7 +271,6 @@
 
 				if (associations.folderExpanded) {
 					addSelector(`${qualifier} ${expanded} .folder-icon::before`, associations.folderExpanded);
->>>>>>> 76f34266
 					result.hasFolderIcons = true;
 				}
 
@@ -319,35 +291,34 @@
 					addSelector(`${qualifier} .file-icon::before`, associations.file);
 					result.hasFileIcons = true;
 				}
-<<<<<<< HEAD
-			}
-			let fileExtensions = associations.fileExtensions;
-			if (fileExtensions) {
-				for (let fileExtension in fileExtensions) {
-					let selectors: string[] = [];
-					const fileIconDirectoryRegexMatch = fileExtension.match(fileIconDirectoryRegex) as FileIconDirectoryRegexMatch;
-					if (fileIconDirectoryRegexMatch) {
-						const directoryName = fileIconDirectoryRegexMatch[1];
-						selectors.push(`.${escapeCSS(directoryName.toLowerCase())}-name-dir-icon`);
-						fileExtension = fileIconDirectoryRegexMatch[2];
-					}
-					let segments = fileExtension.toLowerCase().split('.');
-					if (segments.length) {
-						for (let i = 0; i < segments.length; i++) {
-							selectors.push(`.${escapeCSS(segments.slice(i).join('.'))}-ext-file-icon`);
-=======
 
 				const folderNames = associations.folderNames;
 				if (folderNames) {
-					for (const folderName in folderNames) {
-						addSelector(`${qualifier} .${escapeCSS(folderName.toLowerCase())}-name-folder-icon.folder-icon::before`, folderNames[folderName]);
+					for (let folderName in folderNames) {
+						folderName = folderName.toLowerCase();
+						const fileIconDirectoryRegexMatch = folderName.match(fileIconDirectoryRegex) as FileIconDirectoryRegexMatch;
+						if (fileIconDirectoryRegexMatch) {
+							const directoryName = fileIconDirectoryRegexMatch[1];
+							folderName = fileIconDirectoryRegexMatch[2];
+							addSelector(`${qualifier} .${escapeCSS(directoryName)}-name-dir-icon.${escapeCSS(folderName)}-name-folder-icon.folder-icon::before`, folderNames[folderName]);
+						} else {
+							addSelector(`${qualifier} .${escapeCSS(folderName)}-name-folder-icon.folder-icon::before`, folderNames[folderName]);
+						}
 						result.hasFolderIcons = true;
 					}
 				}
 				const folderNamesExpanded = associations.folderNamesExpanded;
 				if (folderNamesExpanded) {
-					for (const folderName in folderNamesExpanded) {
-						addSelector(`${qualifier} ${expanded} .${escapeCSS(folderName.toLowerCase())}-name-folder-icon.folder-icon::before`, folderNamesExpanded[folderName]);
+					for (let folderName in folderNamesExpanded) {
+						folderName = folderName.toLowerCase();
+						const fileIconDirectoryRegexMatch = folderName.match(fileIconDirectoryRegex) as FileIconDirectoryRegexMatch;
+						if (fileIconDirectoryRegexMatch) {
+							const directoryName = fileIconDirectoryRegexMatch[1];
+							folderName = fileIconDirectoryRegexMatch[2];
+							addSelector(`${qualifier} .${escapeCSS(directoryName)}-name-dir-icon.${escapeCSS(folderName)}-name-folder-icon.folder-icon::before`, folderNamesExpanded[folderName]);
+						} else {
+							addSelector(`${qualifier} ${expanded} .${escapeCSS(folderName)}-name-folder-icon.folder-icon::before`, folderNamesExpanded[folderName]);
+						}
 						result.hasFolderIcons = true;
 					}
 				}
@@ -366,54 +337,45 @@
 				}
 				const fileExtensions = associations.fileExtensions;
 				if (fileExtensions) {
-					for (const fileExtension in fileExtensions) {
+					for (let fileExtension in fileExtensions) {
 						const selectors: string[] = [];
+						const fileIconDirectoryRegexMatch = fileExtension.match(fileIconDirectoryRegex) as FileIconDirectoryRegexMatch;
+						if (fileIconDirectoryRegexMatch) {
+							const directoryName = fileIconDirectoryRegexMatch[1];
+							selectors.push(`.${escapeCSS(directoryName.toLowerCase())}-name-dir-icon`);
+							fileExtension = fileIconDirectoryRegexMatch[2];
+						}
 						const segments = fileExtension.toLowerCase().split('.');
 						if (segments.length) {
 							for (let i = 0; i < segments.length; i++) {
 								selectors.push(`.${escapeCSS(segments.slice(i).join('.'))}-ext-file-icon`);
 							}
 							selectors.push('.ext-file-icon'); // extra segment to increase file-ext score
->>>>>>> 76f34266
 						}
 						addSelector(`${qualifier} ${selectors.join('')}.file-icon::before`, fileExtensions[fileExtension]);
 						result.hasFileIcons = true;
 						hasSpecificFileIcons = true;
 					}
 				}
-<<<<<<< HEAD
-			}
-			let fileNames = associations.fileNames;
-			if (fileNames) {
-				for (let fileName in fileNames) {
-					let selectors: string[] = [];
-					const fileIconDirectoryRegexMatch = fileName.match(fileIconDirectoryRegex) as FileIconDirectoryRegexMatch;
-					if (fileIconDirectoryRegexMatch) {
-						const directoryName = fileIconDirectoryRegexMatch[1];
-						selectors.push(`.${escapeCSS(directoryName.toLowerCase())}-name-dir-icon`);
-						fileName = fileIconDirectoryRegexMatch[2];
-					}
-					fileName = fileName.toLowerCase(); // extra segment to increase file-name score
-					selectors.push(`.${escapeCSS(fileName)}-name-file-icon`);
-					selectors.push('.name-file-icon');
-					let segments = fileName.split('.');
-					if (segments.length) {
-						for (let i = 1; i < segments.length; i++) {
-							selectors.push(`.${escapeCSS(segments.slice(i).join('.'))}-ext-file-icon`);
-=======
 				const fileNames = associations.fileNames;
 				if (fileNames) {
 					for (let fileName in fileNames) {
 						const selectors: string[] = [];
 						fileName = fileName.toLowerCase();
+						const fileIconDirectoryRegexMatch = fileName.match(fileIconDirectoryRegex) as FileIconDirectoryRegexMatch;
+						if (fileIconDirectoryRegexMatch) {
+							const directoryName = fileIconDirectoryRegexMatch[1];
+							selectors.push(`.${escapeCSS(directoryName)}-name-dir-icon`);
+							fileName = fileIconDirectoryRegexMatch[2];
+						}
 						selectors.push(`.${escapeCSS(fileName)}-name-file-icon`);
+						selectors.push('.name-file-icon'); // extra segment to increase file-name score
 						const segments = fileName.split('.');
 						if (segments.length) {
 							for (let i = 1; i < segments.length; i++) {
 								selectors.push(`.${escapeCSS(segments.slice(i).join('.'))}-ext-file-icon`);
 							}
 							selectors.push('.ext-file-icon'); // extra segment to increase file-ext score
->>>>>>> 76f34266
 						}
 						addSelector(`${qualifier} ${selectors.join('')}.file-icon::before`, fileNames[fileName]);
 						result.hasFileIcons = true;
